/******************************************************************************
 * Copyright (c) 2024 Lawrence Livermore National Security, LLC and other
 * HYPRE Project Developers. See the top-level COPYRIGHT file for details.
 *
 * SPDX-License-Identifier: MIT
 ******************************************************************************/

#ifndef LINSYS_HEADER
#define LINSYS_HEADER

#include "HYPRE.h"
#include "HYPRE_IJ_mv.h"
#include "HYPRE_utilities.h"
#include "eigspec.h"
#include "field.h"
#include "stats.h"
#include "yaml.h"

/*--------------------------------------------------------------------------
 * Linear system arguments struct
 *--------------------------------------------------------------------------*/

typedef struct LS_args_struct
{
   char      dirname[MAX_FILENAME_LENGTH];
   char      matrix_filename[MAX_FILENAME_LENGTH];
   char      matrix_basename[MAX_FILENAME_LENGTH];
   char      precmat_filename[MAX_FILENAME_LENGTH];
   char      precmat_basename[MAX_FILENAME_LENGTH];
   char      rhs_filename[MAX_FILENAME_LENGTH];
   char      rhs_basename[MAX_FILENAME_LENGTH];
   char      x0_filename[MAX_FILENAME_LENGTH];
   char      sol_filename[MAX_FILENAME_LENGTH];
   char      dofmap_filename[MAX_FILENAME_LENGTH];
   char      dofmap_basename[MAX_FILENAME_LENGTH];
   HYPRE_Int digits_suffix;
   HYPRE_Int init_suffix;
   HYPRE_Int last_suffix;
   HYPRE_Int init_guess_mode;
   HYPRE_Int rhs_mode;
   HYPRE_Int type;
   HYPRE_Int precon_reuse;
   HYPRE_Int exec_policy;
   HYPRE_Int num_systems;

   /* Eigenspectrum options */
   EigSpec_args eigspec;
} LS_args;

/*-----------------------------------------------------------------------------
 * Public prototypes
 *-----------------------------------------------------------------------------*/

StrArray       LinearSystemGetValidKeys(void);
StrIntMapArray LinearSystemGetValidValues(const char *);

void LinearSystemSetDefaultArgs(LS_args *);
void LinearSystemSetNumSystems(LS_args *);
void LinearSystemSetArgsFromYAML(LS_args *, YAMLnode *);
void LinearSystemReadMatrix(MPI_Comm, LS_args *, HYPRE_IJMatrix *);
void LinearSystemSetRHS(MPI_Comm, LS_args *, HYPRE_IJMatrix, HYPRE_IJVector *,
                        HYPRE_IJVector *);
void LinearSystemSetInitialGuess(MPI_Comm, LS_args *, HYPRE_IJMatrix, HYPRE_IJVector,
                                 HYPRE_IJVector *, HYPRE_IJVector *);
void LinearSystemResetInitialGuess(HYPRE_IJVector, HYPRE_IJVector);
<<<<<<< HEAD
void LinearSystemSetPrecMatrix(MPI_Comm, LS_args *, HYPRE_IJMatrix, HYPRE_IJMatrix *);
void LinearSystemReadDofmap(MPI_Comm, LS_args *, IntArray **);
void LinearSystemGetSolutionValues(HYPRE_IJVector, HYPRE_Complex **);
void LinearSystemGetRHSValues(HYPRE_IJVector, HYPRE_Complex **);
void LinearSystemComputeVectorNorm(HYPRE_IJVector, HYPRE_Complex *);
void LinearSystemComputeErrorNorm(HYPRE_IJVector, HYPRE_IJVector, HYPRE_Complex *);
void LinearSystemComputeResidualNorm(HYPRE_IJMatrix, HYPRE_IJVector, HYPRE_IJVector,
                                     HYPRE_Complex *);
=======
void LinearSystemSetPrecMatrix(MPI_Comm, LS_args*, HYPRE_IJMatrix, HYPRE_IJMatrix*);
void LinearSystemReadDofmap(MPI_Comm, LS_args*, IntArray**);
void LinearSystemGetSolutionValues(HYPRE_IJVector, HYPRE_Complex**);
void LinearSystemGetRHSValues(HYPRE_IJVector, HYPRE_Complex**);
void LinearSystemComputeVectorNorm(HYPRE_IJVector, HYPRE_Complex*);
void LinearSystemComputeErrorNorm(HYPRE_IJVector, HYPRE_IJVector, HYPRE_Complex*);
void LinearSystemComputeResidualNorm(HYPRE_IJMatrix, HYPRE_IJVector, HYPRE_IJVector, HYPRE_Complex*);
void LinearSystemPrintData(MPI_Comm, LS_args*, HYPRE_IJMatrix, HYPRE_IJVector, const IntArray*);
>>>>>>> 88176640

long long int LinearSystemMatrixGetNumRows(HYPRE_IJMatrix);
long long int LinearSystemMatrixGetNumNonzeros(HYPRE_IJMatrix);

void IJVectorReadMultipartBinary(const char *, MPI_Comm, uint64_t, HYPRE_MemoryLocation,
                                 HYPRE_IJVector *);
void IJMatrixReadMultipartBinary(const char *, MPI_Comm, uint64_t, HYPRE_MemoryLocation,
                                 HYPRE_IJMatrix *);

#endif /* LINSYS_HEADER */<|MERGE_RESOLUTION|>--- conflicted
+++ resolved
@@ -63,25 +63,16 @@
 void LinearSystemSetInitialGuess(MPI_Comm, LS_args *, HYPRE_IJMatrix, HYPRE_IJVector,
                                  HYPRE_IJVector *, HYPRE_IJVector *);
 void LinearSystemResetInitialGuess(HYPRE_IJVector, HYPRE_IJVector);
-<<<<<<< HEAD
 void LinearSystemSetPrecMatrix(MPI_Comm, LS_args *, HYPRE_IJMatrix, HYPRE_IJMatrix *);
 void LinearSystemReadDofmap(MPI_Comm, LS_args *, IntArray **);
 void LinearSystemGetSolutionValues(HYPRE_IJVector, HYPRE_Complex **);
 void LinearSystemGetRHSValues(HYPRE_IJVector, HYPRE_Complex **);
 void LinearSystemComputeVectorNorm(HYPRE_IJVector, HYPRE_Complex *);
 void LinearSystemComputeErrorNorm(HYPRE_IJVector, HYPRE_IJVector, HYPRE_Complex *);
-void LinearSystemComputeResidualNorm(HYPRE_IJMatrix, HYPRE_IJVector, HYPRE_IJVector,
-                                     HYPRE_Complex *);
-=======
-void LinearSystemSetPrecMatrix(MPI_Comm, LS_args*, HYPRE_IJMatrix, HYPRE_IJMatrix*);
-void LinearSystemReadDofmap(MPI_Comm, LS_args*, IntArray**);
-void LinearSystemGetSolutionValues(HYPRE_IJVector, HYPRE_Complex**);
-void LinearSystemGetRHSValues(HYPRE_IJVector, HYPRE_Complex**);
-void LinearSystemComputeVectorNorm(HYPRE_IJVector, HYPRE_Complex*);
-void LinearSystemComputeErrorNorm(HYPRE_IJVector, HYPRE_IJVector, HYPRE_Complex*);
-void LinearSystemComputeResidualNorm(HYPRE_IJMatrix, HYPRE_IJVector, HYPRE_IJVector, HYPRE_Complex*);
-void LinearSystemPrintData(MPI_Comm, LS_args*, HYPRE_IJMatrix, HYPRE_IJVector, const IntArray*);
->>>>>>> 88176640
+void LinearSystemComputeResidualNorm(HYPRE_IJMatrix, HYPRE_IJVector,
+                                     HYPRE_IJVector, HYPRE_Complex *);
+void LinearSystemPrintData(MPI_Comm, LS_args*, HYPRE_IJMatrix, HYPRE_IJVector,
+                           const IntArray*);
 
 long long int LinearSystemMatrixGetNumRows(HYPRE_IJMatrix);
 long long int LinearSystemMatrixGetNumNonzeros(HYPRE_IJMatrix);
