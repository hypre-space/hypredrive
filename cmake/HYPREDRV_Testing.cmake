--- conflicted
+++ resolved
@@ -1,42 +1,22 @@
-# Testing setup (equivalent to autotools make check)
-enable_testing()
-
-# Find MPI for tests
-find_package(MPI REQUIRED)
-
 # Function for adding tests
 function(add_hypredrive_test test_name num_procs config_file)
     add_test(NAME ${test_name}
         COMMAND ${MPIEXEC_EXECUTABLE} ${MPIEXEC_NUMPROC_FLAG} ${num_procs} ${MPIEXEC_PREFLAGS}
                 $<TARGET_FILE:hypredrive> ${CMAKE_SOURCE_DIR}/examples/${config_file} ${MPIEXEC_POSTFLAGS}
-        DEPENDS data
         WORKING_DIRECTORY ${CMAKE_SOURCE_DIR}
     )
 
     set_tests_properties(${test_name}
         PROPERTIES
         FAIL_REGULAR_EXPRESSION "HYPREDRIVE Failure!!!|Abort|Error|failure"
-    )       
+    )
 endfunction()
 
-<<<<<<< HEAD
 # Function for adding tests with output verification
 function(add_hypredrive_test_with_output test_name num_procs config_file example_id)
     # Create output file path
     set(OUTPUT_FILE "${CMAKE_BINARY_DIR}/test_output_${test_name}.txt")
     set(REFERENCE_FILE "${CMAKE_SOURCE_DIR}/examples/refOutput/ex${example_id}.txt")
-=======
-    # Add tests
-    add_hypredrive_test(test_ex1_1proc 1 ex1.yml)
-    add_hypredrive_test(test_ex2_4proc 4 ex2.yml)
-    add_hypredrive_test(test_ex3_1proc 1 ex3.yml)
-    add_hypredrive_test(test_ex4_4proc 4 ex4.yml)
-    add_hypredrive_test(test_ex5_1proc 1 ex5.yml)
-    if (HYPREDRV_ENABLE_EIGSPEC)
-        add_hypredrive_test(test_ex6_1proc 1 ex6.yml)
-    endif()
-    add_hypredrive_test(test_ex7_1proc 1 ex7.yml)
->>>>>>> 4a96849c
 
     # Run test and capture output
     add_test(NAME ${test_name}
@@ -59,6 +39,21 @@
     endif()
 endfunction()
 
-# Add tests
-add_hypredrive_test(test_ex1_1proc 1 ex1.yml)
-add_hypredrive_test(test_ex2_4proc 4 ex2.yml)+if(HYPREDRV_ENABLE_TESTING)
+    # Add tests subfolder
+    add_subdirectory(tests)
+
+    # Testing setup (equivalent to autotools make check)
+    enable_testing()
+
+    # Add tests
+    add_hypredrive_test(test_ex1_1proc 1 ex1.yml)
+    add_hypredrive_test(test_ex2_4proc 4 ex2.yml)
+    add_hypredrive_test(test_ex3_1proc 1 ex3.yml)
+    add_hypredrive_test(test_ex4_4proc 4 ex4.yml)
+    add_hypredrive_test(test_ex5_1proc 1 ex5.yml)
+    if (HYPREDRV_ENABLE_EIGSPEC)
+        add_hypredrive_test(test_ex6_1proc 1 ex6.yml)
+    endif()
+    add_hypredrive_test(test_ex7_1proc 1 ex7.yml)
+endif()