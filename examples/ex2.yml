linear_system:
  rhs_filename: data/ps3d10pt7/np4/IJ.out.b
  matrix_filename: data/ps3d10pt7/np4/IJ.out.A

solver:
  pcg:
    max_iter: 100
    two_norm: yes
    rel_change: no
    print_level: 2
    relative_tol: 1.0e-6
    absolute_tol: 0.0
    residual_tol: 0.0
    conv_fac_tol: 0.0

preconditioner:
  amg:
    tolerance: 0.0
    max_iter: 1
    print_level: 1
    interpolation:
      prolongation_type: extended+i
      restriction_type: p_transpose
      trunc_factor: 0.0
      max_nnz_row: 4
    coarsening:
<<<<<<< HEAD
      type: hmis
=======
      type: 8
>>>>>>> 14730ca8
      strong_th: 0.25
      seq_amg_th: 0
      max_coarse_size: 64
      min_coarse_size: 0
      max_levels: 25
      num_functions: 1
<<<<<<< HEAD
      rap2: off
      mod_rap2: off
      keep_transpose: off
=======
      rap2: 0
      mod_rap2: 1
      keep_transpose: 0
>>>>>>> 14730ca8
      max_row_sum: 0.9
    aggressive:
      num_levels: 0
      num_paths: 1
      prolongation_type: multipass
      trunc_factor: 0.0
      max_nnz_row: 0
      P12_trunc_factor: 0.0
      P12_max_elements: 0
    relaxation:
      down_type: forward-hl1gs
      up_type: backward-hl1gs
      coarse_type: ge
      down_sweeps: -1
      up_sweeps: -1
      coarse_sweeps: 1
      num_sweeps: 1
      order: 0
      weight: 1.0
      outer_weight: 1.0
    smoother:
      type: fsai
      num_levels: 0
      num_sweeps: 1<|MERGE_RESOLUTION|>--- conflicted
+++ resolved
@@ -24,26 +24,16 @@
       trunc_factor: 0.0
       max_nnz_row: 4
     coarsening:
-<<<<<<< HEAD
-      type: hmis
-=======
-      type: 8
->>>>>>> 14730ca8
+      type: pmis
       strong_th: 0.25
       seq_amg_th: 0
       max_coarse_size: 64
       min_coarse_size: 0
       max_levels: 25
       num_functions: 1
-<<<<<<< HEAD
       rap2: off
-      mod_rap2: off
+      mod_rap2: on
       keep_transpose: off
-=======
-      rap2: 0
-      mod_rap2: 1
-      keep_transpose: 0
->>>>>>> 14730ca8
       max_row_sum: 0.9
     aggressive:
       num_levels: 0
