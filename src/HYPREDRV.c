/******************************************************************************
 * Copyright (c) 2024 Lawrence Livermore National Security, LLC and other
 * HYPRE Project Developers. See the top-level COPYRIGHT file for details.
 *
 * SPDX-License-Identifier: MIT
 ******************************************************************************/

#include "HYPREDRV.h"
<<<<<<< HEAD

#include <math.h>
#include "HYPRE_parcsr_ls.h"
#include "HYPRE_utilities.h"
#include "args.h"
=======
#include "HYPRE_parcsr_ls.h"
#include "HYPRE_utilities.h"
#include "args.h"
#include "containers.h"
>>>>>>> 88176640
#include "info.h"
#include "linsys.h"
#include "stats.h"

// Flag to check if HYPREDRV is initialized
static bool hypredrv_is_initialized = 0;

// Macro to check if HYPREDRV is initialized
#define HYPREDRV_CHECK_INIT()                       \
   if (!hypredrv_is_initialized)                    \
   {                                                \
      ErrorCodeSet(ERROR_HYPREDRV_NOT_INITIALIZED); \
      return ErrorCodeGet();                        \
   }

/*-----------------------------------------------------------------------------
 * hypredrv_t data type
 *-----------------------------------------------------------------------------*/

typedef struct hypredrv_struct
{
   MPI_Comm comm;
   int      mypid;
   int      nprocs;
   bool     lib_mode;

   input_args *iargs;

   IntArray *dofmap;

   HYPRE_IJMatrix mat_A;
   HYPRE_IJMatrix mat_M;
   HYPRE_IJVector vec_b;
   HYPRE_IJVector vec_x;
   HYPRE_IJVector vec_x0;
   HYPRE_IJVector vec_xref;

   HYPRE_Precon precon;
   HYPRE_Solver solver;

   // TODO: associate stats variable with hypredrv object
} hypredrv_t;

/*-----------------------------------------------------------------------------
 * HYPREDRV_Initialize
 *-----------------------------------------------------------------------------*/

uint32_t
HYPREDRV_Initialize()
{
   if (!hypredrv_is_initialized)
   {
      /* Initialize hypre */
      HYPRE_Initialize();
      HYPRE_DeviceInitialize();

#if HYPRE_CHECK_MIN_VERSION(23100, 16)
      /* Check for environment variables */
      const char *env_log_level = getenv("HYPRE_LOG_LEVEL");
      HYPRE_Int   log_level     = (env_log_level) ? (HYPRE_Int)atoi(env_log_level) : 0;

      HYPRE_SetLogLevel(log_level);
#endif

      /* Set library state to initialized */
      hypredrv_is_initialized = true;
   }

   return ErrorCodeGet();
}

/*-----------------------------------------------------------------------------
 * HYPREDRV_Finalize
 *-----------------------------------------------------------------------------*/

uint32_t
HYPREDRV_Finalize()
{
   if (hypredrv_is_initialized)
   {
      HYPRE_Finalize();
      hypredrv_is_initialized = false;
   }

   return ErrorCodeGet();
}

/*-----------------------------------------------------------------------------
 * HYPREDRV_ErrorCodeDescribe
 *-----------------------------------------------------------------------------*/

void
HYPREDRV_ErrorCodeDescribe(uint32_t error_code)
{
   if (!error_code)
   {
      return;
   }

   ErrorCodeDescribe(error_code);
   ErrorMsgPrint();
   ErrorMsgClear();
}

/*-----------------------------------------------------------------------------
 * HYPREDRV_Create
 *-----------------------------------------------------------------------------*/

uint32_t
HYPREDRV_Create(MPI_Comm comm, HYPREDRV_t *obj_ptr)
{
   HYPREDRV_CHECK_INIT();

   HYPREDRV_t obj = (HYPREDRV_t)malloc(sizeof(hypredrv_t));

   MPI_Comm_rank(comm, &obj->mypid);
   MPI_Comm_size(comm, &obj->nprocs);

   obj->comm     = comm;
   obj->mat_A    = NULL;
   obj->mat_M    = NULL;
   obj->vec_b    = NULL;
   obj->vec_x    = NULL;
   obj->vec_x0   = NULL;
   obj->vec_xref = NULL;
   obj->dofmap   = NULL;

   obj->precon = NULL;
   obj->solver = NULL;

   /* Disable library mode by default */
   obj->lib_mode = false;

   /* Create global statistics object */
   StatsCreate();

   /* Set output pointer */
   *obj_ptr = obj;

   return ErrorCodeGet();
}

/*-----------------------------------------------------------------------------
 * HYPREDRV_Destroy
 *-----------------------------------------------------------------------------*/

uint32_t
HYPREDRV_Destroy(HYPREDRV_t *obj_ptr)
{
   HYPREDRV_CHECK_INIT();

   HYPREDRV_t obj = *obj_ptr;

   if (obj)
   {
      if (obj->mat_A != obj->mat_M)
      {
         HYPRE_IJMatrixDestroy(obj->mat_M);
      }
      if (!obj->lib_mode)
      {
         HYPRE_IJMatrixDestroy(obj->mat_A);
         HYPRE_IJVectorDestroy(obj->vec_b);
         HYPRE_IJVectorDestroy(obj->vec_x);
         HYPRE_IJVectorDestroy(obj->vec_x0);
      }

      IntArrayDestroy(&obj->dofmap);
      InputArgsDestroy(&obj->iargs);

      /* Destroy global stats variable */
      StatsDestroy();

      free(*obj_ptr);
      *obj_ptr = NULL;
   }
   else
   {
      ErrorCodeSet(ERROR_UNKNOWN_HYPREDRV_OBJ);
   }

   return ErrorCodeGet();
}

/*-----------------------------------------------------------------------------
 * HYPREDRV_PrintLibInfo
 *-----------------------------------------------------------------------------*/

uint32_t
HYPREDRV_PrintLibInfo(MPI_Comm comm)
{
   HYPREDRV_CHECK_INIT();

   PrintLibInfo(comm);

   return ErrorCodeGet();
}

/*-----------------------------------------------------------------------------
 * HYPREDRV_PrintSystemInfo
 *-----------------------------------------------------------------------------*/

uint32_t
HYPREDRV_PrintSystemInfo(MPI_Comm comm)
{
   HYPREDRV_CHECK_INIT();

   PrintSystemInfo(comm);

   return ErrorCodeGet();
}

/*-----------------------------------------------------------------------------
 * HYPREDRV_PrintExitInfo
 *-----------------------------------------------------------------------------*/

uint32_t
HYPREDRV_PrintExitInfo(MPI_Comm comm, const char *argv0)
{
   HYPREDRV_CHECK_INIT();

   PrintExitInfo(comm, argv0);

   return ErrorCodeGet();
}

/*-----------------------------------------------------------------------------
 * HYPREDRV_InputArgsParse
 *-----------------------------------------------------------------------------*/

uint32_t
HYPREDRV_InputArgsParse(int argc, char **argv, HYPREDRV_t obj)
{
   HYPREDRV_CHECK_INIT();

   if (obj)
   {
      InputArgsParse(obj->comm, obj->lib_mode, argc, argv, &obj->iargs);
   }
   else
   {
      ErrorCodeSet(ERROR_UNKNOWN_HYPREDRV_OBJ);
   }

   return ErrorCodeGet();
}

/*-----------------------------------------------------------------------------
 * HYPREDRV_SetLibraryMode
 *-----------------------------------------------------------------------------*/

uint32_t
HYPREDRV_SetLibraryMode(HYPREDRV_t obj)
{
   HYPREDRV_CHECK_INIT();

   if (obj)
   {
      obj->lib_mode = true;
   }
   else
   {
      ErrorCodeSet(ERROR_UNKNOWN_HYPREDRV_OBJ);
   }

   return ErrorCodeGet();
}

/*-----------------------------------------------------------------------------
 * HYPREDRV_SetGlobalOptions
 *-----------------------------------------------------------------------------*/

uint32_t
HYPREDRV_SetGlobalOptions(HYPREDRV_t obj)
{
   HYPREDRV_CHECK_INIT();

   // TODO: remove this API and move functionality to InputArgsParse?
   if (obj)
   {
      if (obj->iargs->ls.exec_policy)
      {
         HYPRE_SetMemoryLocation(HYPRE_MEMORY_DEVICE);
         HYPRE_SetExecutionPolicy(HYPRE_EXEC_DEVICE);
         HYPRE_SetSpGemmUseVendor(0); // TODO: Control this via input option
         HYPRE_SetSpMVUseVendor(0);   // TODO: Control this via input option

#ifdef HYPRE_USING_UMPIRE
         /* Setup Umpire pools */
         HYPRE_SetUmpireDevicePoolName("HYPRE_DEVICE");
         HYPRE_SetUmpireUMPoolName("HYPRE_UM");
         HYPRE_SetUmpireHostPoolName("HYPRE_HOST");
         HYPRE_SetUmpirePinnedPoolName("HYPRE_PINNED");

         HYPRE_SetUmpireDevicePoolSize(obj->iargs->dev_pool_size);
         HYPRE_SetUmpireUMPoolSize(obj->iargs->uvm_pool_size);
         HYPRE_SetUmpireHostPoolSize(obj->iargs->host_pool_size);
         HYPRE_SetUmpirePinnedPoolSize(obj->iargs->pinned_pool_size);
#endif
      }
      else
      {
         HYPRE_SetMemoryLocation(HYPRE_MEMORY_HOST);
         HYPRE_SetExecutionPolicy(HYPRE_EXEC_HOST);
      }
   }
   else
   {
      ErrorCodeSet(ERROR_UNKNOWN_HYPREDRV_OBJ);
   }

   return ErrorCodeGet();
}

/*-----------------------------------------------------------------------------
 * HYPREDRV_InputArgsGetWarmup
 *-----------------------------------------------------------------------------*/

int
HYPREDRV_InputArgsGetWarmup(HYPREDRV_t obj)
{
   return (obj) ? obj->iargs->warmup : -1;
}

/*-----------------------------------------------------------------------------
 * HYPREDRV_InputArgsGetNumRepetitions
 *-----------------------------------------------------------------------------*/

int
HYPREDRV_InputArgsGetNumRepetitions(HYPREDRV_t obj)
{
   return (obj) ? obj->iargs->num_repetitions : -1;
}

/*-----------------------------------------------------------------------------
 * HYPREDRV_InputArgsGetNumLinearSystems
 *-----------------------------------------------------------------------------*/

int
HYPREDRV_InputArgsGetNumLinearSystems(HYPREDRV_t obj)
{
   return (obj) ? obj->iargs->ls.num_systems : -1;
}

/*-----------------------------------------------------------------------------
 * HYPREDRV_LinearSystemBuild
 *-----------------------------------------------------------------------------*/

uint32_t
HYPREDRV_LinearSystemBuild(HYPREDRV_t obj)
{
   HYPREDRV_CHECK_INIT();

   if (obj)
   {
      HYPREDRV_SAFE_CALL(HYPREDRV_LinearSystemReadMatrix(obj));
      HYPREDRV_SAFE_CALL(HYPREDRV_LinearSystemSetRHS(obj, NULL));
      HYPREDRV_SAFE_CALL(HYPREDRV_LinearSystemSetInitialGuess(obj));
      HYPREDRV_SAFE_CALL(HYPREDRV_LinearSystemSetPrecMatrix(obj));
      HYPREDRV_SAFE_CALL(HYPREDRV_LinearSystemReadDofmap(obj));

      long long int num_rows     = LinearSystemMatrixGetNumRows(obj->mat_A);
      long long int num_nonzeros = LinearSystemMatrixGetNumNonzeros(obj->mat_A);
      if (!obj->mypid)
      {
         PRINT_EQUAL_LINE(MAX_DIVISOR_LENGTH)
         printf("Solving linear system #%d ", StatsGetLinearSystemID());
         printf("with %lld rows and %lld nonzeros...\n", num_rows, num_nonzeros);
      }
      HYPRE_ClearAllErrors();
   }
   else
   {
      ErrorCodeSet(ERROR_UNKNOWN_HYPREDRV_OBJ);
   }

   return ErrorCodeGet();
}

/*-----------------------------------------------------------------------------
 * HYPREDRV_LinearSystemReadMatrix
 *-----------------------------------------------------------------------------*/

uint32_t
HYPREDRV_LinearSystemReadMatrix(HYPREDRV_t obj)
{
   HYPREDRV_CHECK_INIT();

   if (obj)
   {
      LinearSystemReadMatrix(obj->comm, &obj->iargs->ls, &obj->mat_A);
   }
   else
   {
      ErrorCodeSet(ERROR_UNKNOWN_HYPREDRV_OBJ);
   }

   return ErrorCodeGet();
}

/*-----------------------------------------------------------------------------
 * HYPREDRV_LinearSystemSetMatrix
 *-----------------------------------------------------------------------------*/

uint32_t
HYPREDRV_LinearSystemSetMatrix(HYPREDRV_t obj, HYPRE_Matrix mat_A)
{
   HYPREDRV_CHECK_INIT();

   if (obj)
   {
      StatsTimerStart("matrix");
      obj->mat_A = (HYPRE_IJMatrix)mat_A;
      obj->mat_M = (HYPRE_IJMatrix)mat_A;
      StatsTimerStop("matrix");
   }
   else
   {
      ErrorCodeSet(ERROR_UNKNOWN_HYPREDRV_OBJ);
   }

   return ErrorCodeGet();
}

/*-----------------------------------------------------------------------------
 * HYPREDRV_LinearSystemSetRHS
 *-----------------------------------------------------------------------------*/

uint32_t
HYPREDRV_LinearSystemSetRHS(HYPREDRV_t obj, HYPRE_Vector vec_b)
{
   HYPREDRV_CHECK_INIT();

   if (obj && !vec_b)
   {
      LinearSystemSetRHS(obj->comm, &obj->iargs->ls, obj->mat_A, &obj->vec_xref,
                         &obj->vec_b);
   }
   else if (obj && vec_b)
   {
      obj->vec_b = (HYPRE_IJVector)vec_b;
   }
   else
   {
      ErrorCodeSet(ERROR_UNKNOWN_HYPREDRV_OBJ);
   }

   return ErrorCodeGet();
}

/*-----------------------------------------------------------------------------
 * HYPREDRV_LinearSystemSetInitialGuess
 *
 * TODO: add vector as input parameter
 *-----------------------------------------------------------------------------*/

uint32_t
HYPREDRV_LinearSystemSetInitialGuess(HYPREDRV_t obj)
{
   HYPREDRV_CHECK_INIT();

   if (obj)
   {
      LinearSystemSetInitialGuess(obj->comm, &obj->iargs->ls, obj->mat_A, obj->vec_b,
                                  &obj->vec_x0, &obj->vec_x);
   }
   else
   {
      ErrorCodeSet(ERROR_UNKNOWN_HYPREDRV_OBJ);
   }

   return ErrorCodeGet();
}

/*-----------------------------------------------------------------------------
 * HYPREDRV_LinearSystemResetInitialGuess
 *-----------------------------------------------------------------------------*/

uint32_t
HYPREDRV_LinearSystemResetInitialGuess(HYPREDRV_t obj)
{
   HYPREDRV_CHECK_INIT();

   if (obj)
   {
      LinearSystemResetInitialGuess(obj->vec_x0, obj->vec_x);
   }
   else
   {
      ErrorCodeSet(ERROR_UNKNOWN_HYPREDRV_OBJ);
   }

   return ErrorCodeGet();
}

/*-----------------------------------------------------------------------------
 * HYPREDRV_LinearSystemGetSolutionValues
 *-----------------------------------------------------------------------------*/

uint32_t
HYPREDRV_LinearSystemGetSolutionValues(HYPREDRV_t obj, HYPRE_Complex **sol_data)
{
   HYPREDRV_CHECK_INIT();

   if (obj)
   {
      LinearSystemGetSolutionValues(obj->vec_x, sol_data);
   }
   else
   {
      ErrorCodeSet(ERROR_UNKNOWN_HYPREDRV_OBJ);
   }

   return ErrorCodeGet();
}

/*-----------------------------------------------------------------------------
 * HYPREDRV_LinearSystemGetRHSValues
 *-----------------------------------------------------------------------------*/

uint32_t
HYPREDRV_LinearSystemGetRHSValues(HYPREDRV_t obj, HYPRE_Complex **rhs_data)
{
   HYPREDRV_CHECK_INIT();

   if (obj)
   {
      LinearSystemGetRHSValues(obj->vec_x, rhs_data);
   }
   else
   {
      ErrorCodeSet(ERROR_UNKNOWN_HYPREDRV_OBJ);
   }

   return ErrorCodeGet();
}

/*-----------------------------------------------------------------------------
 * HYPREDRV_LinearSystemSetPrecMatrix
 *-----------------------------------------------------------------------------*/

uint32_t
HYPREDRV_LinearSystemSetPrecMatrix(HYPREDRV_t obj)
{
   HYPREDRV_CHECK_INIT();

   if (obj)
   {
      LinearSystemSetPrecMatrix(obj->comm, &obj->iargs->ls, obj->mat_A, &obj->mat_M);
   }
   else
   {
      ErrorCodeSet(ERROR_UNKNOWN_HYPREDRV_OBJ);
   }

   return ErrorCodeGet();
}

/*-----------------------------------------------------------------------------
 * HYPREDRV_LinearSystemSetDofmap
 *-----------------------------------------------------------------------------*/

uint32_t
HYPREDRV_LinearSystemSetDofmap(HYPREDRV_t obj, int size, const int *dofmap)
{
   HYPREDRV_CHECK_INIT();

   if (obj)
   {
      IntArrayBuild(obj->comm, size, dofmap, &obj->dofmap);
   }
   else
   {
      ErrorCodeSet(ERROR_UNKNOWN_HYPREDRV_OBJ);
   }

   return ErrorCodeGet();
}

/*-----------------------------------------------------------------------------
 * HYPREDRV_LinearSystemSetInterleavedDofmap
 *-----------------------------------------------------------------------------*/

uint32_t
HYPREDRV_LinearSystemSetInterleavedDofmap(HYPREDRV_t obj, int num_local_blocks,
                                          int num_dof_types)
{
   HYPREDRV_CHECK_INIT();

   if (obj)
   {
      IntArrayBuildInterleaved(obj->comm, num_local_blocks, num_dof_types, &obj->dofmap);
   }
   else
   {
      ErrorCodeSet(ERROR_UNKNOWN_HYPREDRV_OBJ);
   }

   return ErrorCodeGet();
}

/*-----------------------------------------------------------------------------
 * HYPREDRV_LinearSystemSetContiguousDofmap
 *-----------------------------------------------------------------------------*/

uint32_t
HYPREDRV_LinearSystemSetContiguousDofmap(HYPREDRV_t obj, int num_local_blocks,
                                         int num_dof_types)
{
   HYPREDRV_CHECK_INIT();

   if (obj)
   {
      IntArrayBuildContiguous(obj->comm, num_local_blocks, num_dof_types, &obj->dofmap);
   }
   else
   {
      ErrorCodeSet(ERROR_UNKNOWN_HYPREDRV_OBJ);
   }

   return ErrorCodeGet();
}

/*-----------------------------------------------------------------------------
 * HYPREDRV_LinearSystemReadDofmap
 *-----------------------------------------------------------------------------*/

uint32_t
HYPREDRV_LinearSystemReadDofmap(HYPREDRV_t obj)
{
   HYPREDRV_CHECK_INIT();

   if (obj)
   {
      LinearSystemReadDofmap(obj->comm, &obj->iargs->ls, &obj->dofmap);
   }
   else
   {
      ErrorCodeSet(ERROR_UNKNOWN_HYPREDRV_OBJ);
   }

   return ErrorCodeGet();
}

/*-----------------------------------------------------------------------------
 * HYPREDRV_LinearSystemPrintDofmap
 *----------------------------------------------------------------------------*/

uint32_t
HYPREDRV_LinearSystemPrintDofmap(HYPREDRV_t obj, const char *filename)
{
   HYPREDRV_CHECK_INIT();

   if (obj && filename)
   {
      if (!obj->dofmap || !obj->dofmap->data)
      {
         ErrorCodeSet(ERROR_MISSING_DOFMAP);
         ErrorMsgAdd("DOF map not set.");
      }
      else
      {
         IntArrayWriteAsciiByRank(obj->comm, obj->dofmap, filename);
      }
   }
   else
   {
      ErrorCodeSet(ERROR_UNKNOWN_HYPREDRV_OBJ);
   }

   return ErrorCodeGet();
}

/*-----------------------------------------------------------------------------
 * HYPREDRV_LinearSystemPrint
 *----------------------------------------------------------------------------*/

uint32_t
HYPREDRV_LinearSystemPrint(HYPREDRV_t obj)
{
   HYPREDRV_CHECK_INIT();

   if (!obj)
   {
      ErrorCodeSet(ERROR_UNKNOWN_HYPREDRV_OBJ);
      return ErrorCodeGet();
   }

   /* Delegate printing to linsys */
   LinearSystemPrintData(obj->comm, &obj->iargs->ls, obj->mat_A, obj->vec_b, obj->dofmap);

   return ErrorCodeGet();
}

/*-----------------------------------------------------------------------------
 * HYPREDRV_PreconCreate
 *-----------------------------------------------------------------------------*/

uint32_t
HYPREDRV_PreconCreate(HYPREDRV_t obj)
{
   HYPREDRV_CHECK_INIT();

   if (obj)
   {
      if (!(StatsGetLinearSystemID() % (obj->iargs->ls.precon_reuse + 1)))
      {
         PreconCreate(obj->iargs->precon_method, &obj->iargs->precon, obj->dofmap,
                      &obj->precon);
      }
      else
      {
         if (!obj->mypid)
         {
            printf("Reusing preconditioner...\n");
         }
      }
   }
   else
   {
      ErrorCodeSet(ERROR_UNKNOWN_HYPREDRV_OBJ);
   }

   return ErrorCodeGet();
}

/*-----------------------------------------------------------------------------
 * HYPREDRV_LinearSolverCreate
 *-----------------------------------------------------------------------------*/

uint32_t
HYPREDRV_LinearSolverCreate(HYPREDRV_t obj)
{
   HYPREDRV_CHECK_INIT();

   if (obj)
   {
      if (!(StatsGetLinearSystemID() % (obj->iargs->ls.precon_reuse + 1)))
      {
         SolverCreate(obj->comm, obj->iargs->solver_method, &obj->iargs->solver,
                      &obj->solver);
      }
   }
   else
   {
      ErrorCodeSet(ERROR_UNKNOWN_HYPREDRV_OBJ);
   }

   return ErrorCodeGet();
}

/*-----------------------------------------------------------------------------
 * HYPREDRV_PreconSetup
 *-----------------------------------------------------------------------------*/

uint32_t
HYPREDRV_PreconSetup(HYPREDRV_t obj)
{
   HYPREDRV_CHECK_INIT();

   if (obj)
   {
      PreconSetup(obj->iargs->precon_method, obj->precon, obj->mat_A);
      HYPRE_ClearAllErrors(); /* TODO: error handling from hypre */
   }
   else
   {
      ErrorCodeSet(ERROR_UNKNOWN_HYPREDRV_OBJ);
   }

   return ErrorCodeGet();
}

/*-----------------------------------------------------------------------------
 * HYPREDRV_LinearSolverSetup
 *-----------------------------------------------------------------------------*/

uint32_t
HYPREDRV_LinearSolverSetup(HYPREDRV_t obj)
{
   HYPREDRV_CHECK_INIT();

<<<<<<< HEAD
=======
   int ls_id = StatsGetLinearSystemID();
   int reuse = obj->iargs->ls.precon_reuse;

>>>>>>> 88176640
   if (obj)
   {
      int ls_id = StatsGetLinearSystemID();
      int reuse = obj->iargs->ls.precon_reuse;

      if (!(ls_id % (reuse + 1)))
      {
         SolverSetup(obj->iargs->precon_method, obj->iargs->solver_method, obj->precon,
                     obj->solver, obj->mat_M, obj->vec_b, obj->vec_x);
      }
      HYPRE_ClearAllErrors();
   }
   else
   {
      ErrorCodeSet(ERROR_UNKNOWN_HYPREDRV_OBJ);
   }

   return ErrorCodeGet();
}

/*-----------------------------------------------------------------------------
 * HYPREDRV_LinearSolverApply
 *-----------------------------------------------------------------------------*/

uint32_t
HYPREDRV_LinearSolverApply(HYPREDRV_t obj)
{
   HYPREDRV_CHECK_INIT();

   HYPRE_Complex e_norm = NAN, x_norm = NAN, xref_norm = NAN;

   if (obj)
   {
      SolverApply(obj->iargs->solver_method, obj->solver, obj->mat_A, obj->vec_b,
                  obj->vec_x);
      HYPRE_ClearAllErrors(); /* TODO: error handling from hypre */

      if (obj->vec_xref)
      {
         LinearSystemComputeVectorNorm(obj->vec_xref, &xref_norm);
         LinearSystemComputeVectorNorm(obj->vec_x, &x_norm);
         LinearSystemComputeErrorNorm(obj->vec_xref, obj->vec_x, &e_norm);
         if (!obj->mypid)
         {
            printf("L2 norm of error: %e\n", (double)e_norm);
            printf("L2 norm of solution: %e\n", (double)x_norm);
            printf("L2 norm of ref. solution: %e\n", (double)xref_norm);
         }
      }
   }
   else
   {
      ErrorCodeSet(ERROR_UNKNOWN_HYPREDRV_OBJ);
   }

   return ErrorCodeGet();
}

/*-----------------------------------------------------------------------------
 * HYPREDRV_PreconApply
 *-----------------------------------------------------------------------------*/

uint32_t
HYPREDRV_PreconApply(HYPREDRV_t obj, HYPRE_Vector vec_b, HYPRE_Vector vec_x)
{
   HYPREDRV_CHECK_INIT();

   if (obj)
   {
      PreconApply(obj->iargs->precon_method, obj->precon, obj->mat_A,
                  (HYPRE_IJVector)vec_b, (HYPRE_IJVector)vec_x);
      HYPRE_ClearAllErrors(); /* TODO: error handling from hypre */
   }
   else
   {
      ErrorCodeSet(ERROR_UNKNOWN_HYPREDRV_OBJ);
   }

   return ErrorCodeGet();
}

/*-----------------------------------------------------------------------------
 * HYPREDRV_PreconDestroy
 *-----------------------------------------------------------------------------*/

uint32_t
HYPREDRV_PreconDestroy(HYPREDRV_t obj)
{
   HYPREDRV_CHECK_INIT();

   if (obj)
   {
      if (!((StatsGetLinearSystemID() + 1) % (obj->iargs->ls.precon_reuse + 1)))
      {
         PreconDestroy(obj->iargs->precon_method, &obj->iargs->precon, &obj->precon);
      }
   }
   else
   {
      ErrorCodeSet(ERROR_UNKNOWN_HYPREDRV_OBJ);
   }

   return ErrorCodeGet();
}

/*-----------------------------------------------------------------------------
 * HYPREDRV_LinearSolverDestroy
 *-----------------------------------------------------------------------------*/

uint32_t
HYPREDRV_LinearSolverDestroy(HYPREDRV_t obj)
{
   HYPREDRV_CHECK_INIT();

   if (obj)
   {
      if (!((StatsGetLinearSystemID() + 1) % (obj->iargs->ls.precon_reuse + 1)))
      {
         SolverDestroy(obj->iargs->solver_method, &obj->solver);
      }
   }
   else
   {
      ErrorCodeSet(ERROR_UNKNOWN_HYPREDRV_OBJ);
   }

   return ErrorCodeGet();
}

/*-----------------------------------------------------------------------------
 * HYPREDRV_StatsPrint
 *-----------------------------------------------------------------------------*/

uint32_t
HYPREDRV_StatsPrint(HYPREDRV_t obj)
{
   HYPREDRV_CHECK_INIT();

   if (obj)
   {
      StatsPrint(obj->iargs->statistics);
   }
   else
   {
      ErrorCodeSet(ERROR_UNKNOWN_HYPREDRV_OBJ);
   }

   return ErrorCodeGet();
}

/*-----------------------------------------------------------------------------
 * HYPREDRV_TimerStart
 *-----------------------------------------------------------------------------*/

uint32_t
HYPREDRV_TimerStart(const char *name)
{
   HYPREDRV_CHECK_INIT();

   StatsTimerStart(name);

   return ErrorCodeGet();
}

/*-----------------------------------------------------------------------------
 * HYPREDRV_TimerStop
 *-----------------------------------------------------------------------------*/

uint32_t
HYPREDRV_TimerStop(const char *name)
{
   HYPREDRV_CHECK_INIT();

   StatsTimerStop(name);

   return ErrorCodeGet();
}

/*-----------------------------------------------------------------------------
 *-----------------------------------------------------------------------------*/

#ifdef HYPREDRV_ENABLE_EIGSPEC
static void
hypredrv_PreconApplyWrapper(void *ctx, void *b, void *x)
{
   HYPREDRV_PreconApply((HYPREDRV_t)ctx, (HYPRE_Vector)b, (HYPRE_Vector)x);
}
#endif

/*-----------------------------------------------------------------------------
 * HYPREDRV_LinearSystemComputeEigenspectrum
 *-----------------------------------------------------------------------------*/

uint32_t
HYPREDRV_LinearSystemComputeEigenspectrum(HYPREDRV_t obj)
{
   HYPREDRV_CHECK_INIT();

#ifdef HYPREDRV_ENABLE_EIGSPEC
   if (obj)
   {
      /* Exit early if not computing eigenspectrum */
      if (!obj->iargs->ls.eigspec.enable)
      {
         return ErrorCodeGet();
      }

      if (!obj->mypid)
      {
         printf("[EigenSpectrum] | mode=%s | vectors=%s | prefix='%s'\n",
                obj->iargs->ls.eigspec.hermitian ? "Hermitian" : "General",
                obj->iargs->ls.eigspec.vectors ? "on" : "off",
                obj->iargs->ls.eigspec.output_prefix[0]
                   ? obj->iargs->ls.eigspec.output_prefix
                   : "eig");
         fflush(stdout);
      }

      /* pass preconditioner apply callback directly */
      if (obj->iargs->ls.eigspec.preconditioned)
      {
         HYPREDRV_PreconCreate(obj);
         HYPREDRV_PreconSetup(obj);

         return hypredrv_EigSpecCompute(&obj->iargs->ls.eigspec, (void *)obj->mat_A,
                                        (void *)obj, hypredrv_PreconApplyWrapper);
      }
      else
      {
         return hypredrv_EigSpecCompute(&obj->iargs->ls.eigspec, (void *)obj->mat_A, NULL,
                                        NULL);
      }
   }
   else
   {
      ErrorCodeSet(ERROR_UNKNOWN_HYPREDRV_OBJ);
   }
#else
   (void)obj;
   ErrorCodeSet(ERROR_UNKNOWN);
   ErrorMsgAdd("Eigenspectrum feature disabled at build time. Reconfigure with "
               "-DHYPREDRV_ENABLE_EIGSPEC=ON");
#endif

   return ErrorCodeGet();
}<|MERGE_RESOLUTION|>--- conflicted
+++ resolved
@@ -6,18 +6,12 @@
  ******************************************************************************/
 
 #include "HYPREDRV.h"
-<<<<<<< HEAD
 
 #include <math.h>
 #include "HYPRE_parcsr_ls.h"
 #include "HYPRE_utilities.h"
 #include "args.h"
-=======
-#include "HYPRE_parcsr_ls.h"
-#include "HYPRE_utilities.h"
-#include "args.h"
 #include "containers.h"
->>>>>>> 88176640
 #include "info.h"
 #include "linsys.h"
 #include "stats.h"
@@ -800,12 +794,6 @@
 {
    HYPREDRV_CHECK_INIT();
 
-<<<<<<< HEAD
-=======
-   int ls_id = StatsGetLinearSystemID();
-   int reuse = obj->iargs->ls.precon_reuse;
-
->>>>>>> 88176640
    if (obj)
    {
       int ls_id = StatsGetLinearSystemID();
