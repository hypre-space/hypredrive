#!/usr/bin/env python3
#/******************************************************************************
#* Copyright (c) 2024 Lawrence Livermore National Security, LLC and other
#* HYPRE Project Developers. See the top-level COPYRIGHT file for details.
#*
#* SPDX-License-Identifier: MIT
#******************************************************************************/

import re
import os
import pandas as pd
import argparse
import logging
import matplotlib.pyplot as plt
from matplotlib.ticker import MaxNLocator
from itertools import combinations

# Global variables
fgs  = (10, 6)       # Figure size
tfs  = 18            # Title font size
alfs = 14            # Axis label font size
lgfs = 14            # Legends font size

logger = logging.getLogger(__name__)

def parse_statistics_summary(filename, exclude, source_label=None):
    """
    Parse statistics from a log file.
    
    Args:
        filename: Path to the log file
        exclude: List of entry numbers to exclude
        source_label: Optional label to use for this source (defaults to filename)
    """
    logger.info(f"Parsing statistics from {filename = }")
    # Initialize an empty string to hold the current section being processed
    target_section = ""
    data = []
    rows = []
    nonzeros = []

    # Regular expressions to extract statistics and auxiliary data
    start_pattern = re.compile(r"\+\-+\+\-+\+\-+\+\-+\+\-+\+\-+\+")
    end_pattern   = re.compile(r"\+\-+\+\-+\+\-+\+\-+\+\-+\+\-+\+")
    data_pattern  = re.compile(
        r"\|\s+(\d+)\s+\|\s+(\d+\.\d+)\s+\|\s+(\d+\.\d+)\s+\|\s+(\d+\.\d+)\s+\|\s+(\d+\.\d+e[+-]\d+)\s+\|\s+(\d+)\s+\|"
    )
    rows_and_nonzeros_pattern = re.compile(
        r"Solving linear system #\d+ with (\d+) rows and (\d+) nonzeros..."
    )
    mpi_rank_pattern = re.compile(r"Running on (\d+) MPI rank[s]?")
    time_unit_pattern = re.compile(r"\s*use_millisec:\s*(\S+)")

    statistics_found = False
    time_unit = "[s]"
    nranks = 1
    with open(filename, 'r') as fn:
        for line in fn:
            if match := time_unit_pattern.match(line):
                if match.group(1) in ("on", "1", "true", "y", "yes"):
                    time_unit = "[ms]"
                else:
                    time_unit = "[s]"

            if mpi_rank_match := mpi_rank_pattern.match(line):
                nranks = int(mpi_rank_match.group(1))
                logger.debug(f"Detected MPI ranks: {nranks = }")
                continue

            if rows_nonzeros_match := rows_and_nonzeros_pattern.match(line):
                rows.append(int(rows_nonzeros_match.group(1)))
                nonzeros.append(int(rows_nonzeros_match.group(2)))
                continue

            if start_pattern.match(line):
                statistics_found = True
                target_section = line
                continue

            elif target_section and end_pattern.match(line):
                break  # End of the statistics summary table

            elif target_section:
                data.extend(data_pattern.findall(line))

    if not data:
        raise ValueError(f"Data info not found in {filename = } ")

    if not statistics_found:
        raise ValueError(f"Statistics info not found in {filename = } ")

    # Create a series for each log file entry
    series_list = []
    for i, row in enumerate(data):
        entry_num = int(row[0])
        if entry_num is not None and entry_num in exclude:
            continue

        entry_data = {
            'entry': int(row[0]),
            'source': source_label if source_label is not None else filename,
            'nranks': int(nranks),
            'rows': int(rows[i]) if i < len(rows) else None,
            'nonzeros': int(nonzeros[i]) if i < len(nonzeros) else None,
            'build': float(row[1]),
            'setup': float(row[2]),
            'solve': float(row[3]),
            'total': float(row[2]) + float(row[3]),
            'resnorm': float(row[4]),
            'iters': int(row[5])
        }
        series = pd.Series(entry_data, name=f'log_{filename}_entry_{row[0]}')
        series_list.append(series)

    logger.debug(f"Parsed {len(series_list) = } entries from {filename = } (time_unit={time_unit}, nranks={nranks})")
    return series_list, time_unit

def save_and_show_plot(savefig=None):
    """
    Saves the plot to a file with appropriate DPI settings for bitmap formats and always displays the plot.

    Parameters:
    - savefig (str, optional): File path to save the figure to. If provided, the plot is saved.
    """
    if savefig and savefig[-4:] != "None":
        # Determine the format from the file extension
        file_extension = savefig.split('.')[-1].lower()
        if file_extension in ['png', 'jpg', 'jpeg', 'bmp']:
            dpi = 600
        else:
            dpi = None  # Use default for non-bitmap formats or vector graphics

        logger.info(f"Saving figure: {savefig = } ...")
        plt.savefig(savefig, dpi=dpi)  # Save the figure with the appropriate DPI

    # Always display the plot regardless of saving
    plt.show()
    plt.close()

def plot_iterations(df, cumulative, xtype, xlabel, use_title=False, savefig=None, linestyle='auto', markersize=None, legend_names=None):
    """
    Plots iteration counts as a function of a specified column in the DataFrame.

    Parameters:
    - df (pandas.DataFrame): DataFrame containing the log data. It must include columns specified by 'xtype' and 'iters'.
    - cumulative (boolean): Plot cumulative sums of the quantities if True.
    - xtype (str): Column name in 'df' to use as the x-axis for the plot.
    - xlabel (str): Label for the x-axis.
    - use_title (boolean, optional): Turn on figure's title.
    - savefig (str, optional): File path to save the figure to. If not provided, the plot is displayed.

    Globals:
    - fgs (tuple): Figure size for the plot.
    - tfs (int): Font size for the title.
    - alfs (int): Font size for the axis labels.

    The function does not return anything but displays a plot.
    """

    # Determine grouping by source (if present)
    has_source = 'source' in df.columns
    sources = df['source'].unique().tolist() if has_source else []
    multiple_sources = has_source and len(sources) > 1

    agg_str = "agg_" if cumulative else ''

    logger.debug(f"Plotting iterations (cumulative={cumulative}, xtype={xtype})")
    # Plot figure
    plt.figure(figsize=fgs)

    # Resolve marker size to a concrete value to avoid passing None
    ms = markersize if markersize is not None else plt.rcParams['lines.markersize']

    def resolve_ls(user_ls, default_ls='-'):
        if user_ls == 'auto':
            return default_ls
        if user_ls == 'none':
            return 'None'
        return user_ls

    if multiple_sources:
        for src in sources:
            grp = df[df['source'] == src].sort_values(by=xtype)
            y = grp['iters'].cumsum() if cumulative else grp['iters']
            ls = resolve_ls(linestyle, '-')
            legend_name = get_legend_name(src, legend_names or {})
            plt.plot(grp[xtype], y, marker='o', linestyle=ls, markersize=ms, label=legend_name)
    else:
        grp = df.sort_values(by=xtype)
        y = grp['iters'].cumsum() if cumulative else grp['iters']
        ls = resolve_ls(linestyle, '-')
        legend_name = legend_names[sources[0]]
        plt.plot(grp[xtype], y, marker='o', linestyle=ls, markersize=ms, label=legend_name)

    plt.legend(loc="best", fontsize=lgfs)
    if use_title:
        prefix = 'Cumulative ' if cumulative else ''
        plt.title(f'{prefix}Linear solver iterations vs {xlabel}', fontsize=tfs, fontweight='bold')
    plt.ylabel('Iterations', fontsize=alfs)
    plt.xlabel(xlabel, fontsize=alfs)
    plt.ylim(bottom=0.0)
    ax = plt.gca()
    ax.tick_params(axis='x', labelsize=alfs)
    ax.tick_params(axis='y', labelsize=alfs)
    # Use an integer tick locator with pruning to avoid bloated labels
    try:
        ax.xaxis.set_major_locator(MaxNLocator(integer=True, prune='both'))
    except Exception:
        pass
    plt.grid(True)
    plt.tight_layout()
    save_and_show_plot(f"iters_{agg_str}{savefig}")

def plot_times(df, cumulative, xtype, xlabel, time_unit, use_title=False, savefig=None, linestyle='auto', markersize=None, legend_names=None):
    """
    Plots setup and solve times, as well as their total, as a function of a specified column in the DataFrame.

    Parameters:
    - df (pandas.DataFrame): DataFrame containing the log data with 'setup' and 'solve' times among its columns.
    - cumulative (boolean): Plot cumulative sums of the quantities if True.
    - xtype (str): Column name in 'df' to use as the x-axis for the plot.
    - xlabel (str): Label for the x-axis.
    - time_unit (str): Unit used for time in the y-axis
    - use_title (boolean, optional): Turn on figure's title.
    - savefig (str, optional): File path to save the figure to. If not provided, the plot is displayed.

    Globals:
    - fgs (tuple): Figure size for the plot.
    - tfs (int): Font size for the title.
    - alfs (int): Font size for the axis labels.
    - lgfs (int): Font size for the legend.

    The plot includes three lines representing the 'setup' time, 'solve' time, and their total time for each entry in
    the DataFrame, as determined by the xtype column. The function does not return anything but displays the plot.
    """

    # Determine grouping by source (if present)
    has_source = 'source' in df.columns
    sources = df['source'].unique().tolist() if has_source else []
    multiple_sources = has_source and len(sources) > 1

    agg_str = "agg_" if cumulative else ''

    logger.debug(f"Plotting times (cumulative={cumulative}, xtype={xtype})")
    # Plot figure
    plt.figure(figsize=fgs)

    # Resolve marker size
    ms = markersize if markersize is not None else plt.rcParams['lines.markersize']

    def resolve_ls(user_ls, default_ls='-'):
        if user_ls == 'auto':
            return default_ls
        if user_ls == 'none':
            return 'None'
        return user_ls

    if multiple_sources:
        for src in sources:
            grp = df[df['source'] == src].sort_values(by=xtype)
            setup_data = grp['setup'].cumsum() if cumulative else grp['setup']
            solve_data = grp['solve'].cumsum() if cumulative else grp['solve']
            total_data = grp['total'].cumsum() if cumulative else grp['total']
            ls = resolve_ls(linestyle, '-')
            legend_name = get_legend_name(src, legend_names or {})
            plt.plot(grp[xtype], setup_data, marker='o', linestyle=ls, markersize=ms, label=f"Setup ({legend_name})")
            plt.plot(grp[xtype], solve_data, marker='o', linestyle=ls, markersize=ms, label=f"Solve ({legend_name})")
            plt.plot(grp[xtype], total_data, marker='o', linestyle=ls, markersize=ms, label=f"Total ({legend_name})")
        plt.legend(loc="best", fontsize=lgfs)
    else:
        grp = df.sort_values(by=xtype)
        setup_data = grp['setup'].cumsum() if cumulative else grp['setup']
        solve_data = grp['solve'].cumsum() if cumulative else grp['solve']
        total_data = grp['total'].cumsum() if cumulative else grp['total']
        ls = resolve_ls(linestyle, '-')
        plt.plot(grp[xtype], setup_data, marker='o', linestyle=ls, markersize=ms, label="Setup")
        plt.plot(grp[xtype], solve_data, marker='o', linestyle=ls, markersize=ms, label="Solve")
        plt.plot(grp[xtype], total_data, marker='o', linestyle=ls, markersize=ms, label="Total")
        plt.legend(loc="best", fontsize=lgfs)

    if use_title:
        prefix = 'Cumulative ' if cumulative else ''
        plt.title(f'{prefix}Linear solver times vs {xlabel}', fontsize=tfs, fontweight='bold')
    plt.ylabel(f'Times {time_unit}', fontsize=alfs)
    plt.xlabel(xlabel, fontsize=alfs)
    plt.tick_params(axis='x', labelsize=alfs)
    plt.tick_params(axis='y', labelsize=alfs)
    ax = plt.gca()
    ax.xaxis.set_major_locator(MaxNLocator(integer=True, prune='both'))
    plt.ylim(bottom=0.0)
    plt.grid(True)
    plt.tight_layout()
    save_and_show_plot(f"times_{agg_str}{savefig}")

def plot_time_metric(df, cumulative, xtype, xlabel, time_unit, metric, use_title=False, savefig=None, linestyle='auto', markersize=None, legend_names=None):
    """
    Plots a single time metric (one of 'setup', 'solve', 'total') across entries and files.
    Groups by 'source' when multiple input files are provided.
    """
    if metric not in ('setup', 'solve', 'total'):
        raise ValueError(f"Unsupported metric: {metric}")

    has_source = 'source' in df.columns
    sources = df['source'].unique().tolist() if has_source else []
    multiple_sources = has_source and len(sources) > 1

    agg_str = "agg_" if cumulative else ''
    ms = markersize if markersize is not None else plt.rcParams['lines.markersize']

    def resolve_ls(user_ls, default_ls='-'):
        if user_ls == 'auto':
            return default_ls
        if user_ls == 'none':
            return 'None'
        return user_ls

    logger.debug(f"Plotting metric '{metric}' (cumulative={cumulative}, xtype={xtype})")
    plt.figure(figsize=fgs)

    if multiple_sources:
        for src in sources:
            grp = df[df['source'] == src].sort_values(by=xtype)
            y = grp[metric].cumsum() if cumulative else grp[metric]
            ls = resolve_ls(linestyle, '-')
            legend_name = get_legend_name(src, legend_names or {})
            plt.plot(grp[xtype], y, marker='o', linestyle=ls, markersize=ms, label=f"{metric.capitalize()} ({legend_name})")
        plt.legend(loc="best", fontsize=lgfs)
    else:
        grp = df.sort_values(by=xtype)
        y = grp[metric].cumsum() if cumulative else grp[metric]
        ls = resolve_ls(linestyle, '-')
        plt.plot(grp[xtype], y, marker='o', linestyle=ls, markersize=ms, label=f"{metric.capitalize()}")
        plt.legend(loc="best", fontsize=lgfs)

    if use_title:
        prefix = 'Cumulative ' if cumulative else ''
        plt.title(f"{prefix}{metric.capitalize()} time vs {xlabel}", fontsize=tfs, fontweight='bold')
    plt.ylabel(f"Times {time_unit}", fontsize=alfs)
    plt.xlabel(xlabel, fontsize=alfs)
    ax = plt.gca()
    ax.tick_params(axis='x', labelsize=alfs)
    ax.tick_params(axis='y', labelsize=alfs)
    ax.xaxis.set_major_locator(MaxNLocator(integer=True, prune='both'))
    plt.ylim(bottom=0.0)
    plt.grid(True)
    plt.tight_layout()
    save_and_show_plot(f"{metric}_{agg_str}{savefig}")

def plot_iters_times(df, cumulative, xtype, xlabel, time_unit, use_title=False, savefig=None, linestyle='auto', markersize=None, legend_names=None):
    """
    Plots setup and solve times, as well as iteration counts, as a function of a specified column in the DataFrame.
    Setup and solve times are plotted on the primary Y-axis, while iteration counts are plotted on a secondary Y-axis.

    Parameters:
    - df (pandas.DataFrame): DataFrame containing the log data with 'setup', 'solve', and 'iters' among its columns.
    - cumulative (boolean): Plot cumulative sums of the quantities if True.
    - xtype (str): Column name in 'df' to use as the x-axis for the plot.
    - xlabel (str): Label for the x-axis.
    - time_unit (str): Unit used for time in the y-axis
    - use_title (boolean, optional): Turn on figure's title.
    - savefig (str, optional): File path to save the figure to. If not provided, the plot is displayed.

    Globals:
    - fgs (tuple): Figure size for the plot. Must be defined elsewhere in the global scope.
    - tfs (int): Font size for the title. Must be defined elsewhere in the global scope.
    - alfs (int): Font size for the axis labels. Must be defined elsewhere in the global scope.
    - lgfs (int): Font size for the legend. Must be defined elsewhere in the global scope.

    The plot includes lines representing the 'setup' and 'solve' times on the primary Y-axis, and 'iters' on the secondary Y-axis.
    The function does not return anything but displays the plot.
    """
    logger.debug(f"Plotting iters-and-times (cumulative={cumulative}, xtype={xtype})")
    fig, ax1 = plt.subplots(figsize=fgs)

    # Determine grouping by source (if present)
    has_source = 'source' in df.columns
    sources = df['source'].unique().tolist() if has_source else []
    multiple_sources = has_source and len(sources) > 1

    agg_str = "agg_" if cumulative else ''

    # Plot setup and solve times on the primary Y-axis
    ax1.set_xlabel(xlabel, fontsize=alfs)
    ax1.set_ylabel(f'Times {time_unit}', fontsize=alfs)
    ax1.tick_params(axis='y', labelsize=alfs)
    ax1.tick_params(axis='x', labelsize=alfs)
    ax1.xaxis.set_major_locator(MaxNLocator(integer=True, prune='both'))

    # Secondary Y-axis for iteration counts
    ax2 = ax1.twinx()
    ax2.set_ylabel('Iterations', fontsize=alfs)
    ax2.tick_params(axis='y', labelsize=alfs)

    lines = []
    labels = []

    # Resolve marker size
    ms = markersize if markersize is not None else plt.rcParams['lines.markersize']

    def resolve_ls(user_ls, default_ls='-'):
        if user_ls == 'auto':
            return default_ls
        if user_ls == 'none':
            return 'None'
        return user_ls

    if multiple_sources:
        max_iters = 0
        for src in sources:
            grp = df[df['source'] == src].sort_values(by=xtype)
            setup_data = grp['setup'].cumsum() if cumulative else grp['setup']
            solve_data = grp['solve'].cumsum() if cumulative else grp['solve']
            iters_data = grp['iters'].cumsum() if cumulative else grp['iters']
            ls_main = resolve_ls(linestyle, '-')
            ls_iter = resolve_ls(linestyle, '--')
            legend_name = get_legend_name(src, legend_names or {})
            l1, = ax1.plot(grp[xtype], setup_data, marker='o', linestyle=ls_main, markersize=ms, label=f"Setup ({legend_name})")
            l2, = ax1.plot(grp[xtype], solve_data, marker='o', linestyle=ls_main, markersize=ms, alpha=0.7, label=f"Solve ({legend_name})")
            l3, = ax2.plot(grp[xtype], iters_data, marker='o', linestyle=ls_iter, markersize=ms, label=f"Iterations ({legend_name})")

            lines.extend([l1, l2, l3])
            labels.extend([l.get_label() for l in (l1, l2, l3)])
            max_iters = max(max_iters, max(iters_data) if len(iters_data) else 0)

        ax2.set_ylim(bottom=0, top=max_iters * 2.0 if max_iters > 0 else 1)
    else:
        grp = df.sort_values(by=xtype)
        setup_data = grp['setup'].cumsum() if cumulative else grp['setup']
        solve_data = grp['solve'].cumsum() if cumulative else grp['solve']
        iters_data = grp['iters'].cumsum() if cumulative else grp['iters']

        ls_main = resolve_ls(linestyle, '-')
        ls_iter = resolve_ls(linestyle, '--')
        l1, = ax1.plot(grp[xtype], setup_data, marker='o', linestyle=ls_main, markersize=ms, color='#E69F00', label="Setup")
        l2, = ax1.plot(grp[xtype], solve_data, marker='o', linestyle=ls_main, markersize=ms, color='#009E73', label="Solve", alpha=0.5)
        l3, = ax2.plot(grp[xtype], iters_data, marker='o', linestyle=ls_iter, markersize=ms, color='#0072B2', label="Iterations")

        lines  = [l1, l2, l3]
        labels = [line.get_label() for line in lines]
        ax2.set_ylim(bottom=0, top=max(iters_data)*2.0 if len(iters_data) else 1)

    if use_title:
        prefix = 'Cumulative ' if cumulative else ''
        plt.title(f'{prefix}Linear solver data vs {xlabel}', fontsize=tfs, fontweight='bold')

    lg = ax2.legend(lines, labels, loc="best", fontsize=lgfs)
    lg.set_zorder(100)

    fig.tight_layout()
    plt.grid(True, which='both', axis='both', linestyle='--', linewidth=0.5, zorder=0)
    save_and_show_plot(f"iters_times_{agg_str}{savefig}")

def plot_throughput(df, cumulative, xtype, xlabel, time_unit, use_title=False, savefig=None, linestyle='auto', markersize=None):
    """
    Plots throughput (degrees of freedom per second) as a function of a specified column in the DataFrame.
    Throughput is calculated as number of rows (degrees of freedom) divided by total time (setup + solve).

    Parameters:
    - df (pandas.DataFrame): DataFrame containing the log data with 'total' and 'rows' among its columns.
    - cumulative (boolean): Plot cumulative sums of the quantities if True.
    - xtype (str): Column name in 'df' to use as the x-axis for the plot.
    - xlabel (str): Label for the x-axis.
    - time_unit (str): Unit used for time (e.g., "[s]" or "[ms]")
    - use_title (boolean, optional): Turn on figure's title.
    - savefig (str, optional): File path to save the figure to. If not provided, the plot is displayed.

    Globals:
    - fgs (tuple): Figure size for the plot.
    - tfs (int): Font size for the title.
    - alfs (int): Font size for the axis labels.
    - lgfs (int): Font size for the legend.

    The function does not return anything but displays the plot.
    """
    has_source = 'source' in df.columns
    sources = df['source'].unique().tolist() if has_source else []
    multiple_sources = has_source and len(sources) > 1

    agg_str = "agg_" if cumulative else ''
    ms = markersize if markersize is not None else plt.rcParams['lines.markersize']

    def resolve_ls(user_ls, default_ls='-'):
        if user_ls == 'auto':
            return default_ls
        if user_ls == 'none':
            return 'None'
        return user_ls

    logger.debug(f"Plotting throughput (cumulative={cumulative}, xtype={xtype})")
    plt.figure(figsize=fgs)

    # Calculate throughput: rows / total time (DOFs per second)
    # Handle None values in rows column and zero/negative time values
    df_with_throughput = df.copy()
    df_with_throughput['throughput'] = df_with_throughput.apply(
        lambda row: row['rows'] / row['total'] if (pd.notna(row['rows']) and row['rows'] > 0 and 
                                                    pd.notna(row['total']) and row['total'] > 0) else None,
        axis=1
    )

    if multiple_sources:
        for src in sources:
            grp = df_with_throughput[df_with_throughput['source'] == src].sort_values(by=xtype)
            # Filter out rows where throughput is None
            grp = grp[grp['throughput'].notna()]
            if len(grp) == 0:
                continue
            if cumulative:
                # For cumulative: cumulative_rows / cumulative_total_time (average throughput)
                cum_rows = grp['rows'].cumsum()
                cum_total = grp['total'].cumsum()
                y = cum_rows / cum_total
            else:
                y = grp['throughput']
            ls = resolve_ls(linestyle, '-')
            plt.plot(grp[xtype], y, marker='o', linestyle=ls, markersize=ms, label=f"Throughput ({src})")
        plt.legend(loc="best", fontsize=lgfs)
    else:
        grp = df_with_throughput.sort_values(by=xtype)
        # Filter out rows where throughput is None
        grp = grp[grp['throughput'].notna()]
        if len(grp) > 0:
            if cumulative:
                # For cumulative: cumulative_rows / cumulative_total_time (average throughput)
                cum_rows = grp['rows'].cumsum()
                cum_total = grp['total'].cumsum()
                y = cum_rows / cum_total
            else:
                y = grp['throughput']
            ls = resolve_ls(linestyle, '-')
            plt.plot(grp[xtype], y, marker='o', linestyle=ls, markersize=ms, label="Throughput")
            plt.legend(loc="best", fontsize=lgfs)

    if use_title:
        prefix = 'Cumulative ' if cumulative else ''
        plt.title(f'{prefix}Throughput (DOFs/s) vs {xlabel}', fontsize=tfs, fontweight='bold')
    
    # Format y-axis label based on time unit
    if time_unit == "[s]":
        throughput_unit = "DOFs/s"
    elif time_unit == "[ms]":
        throughput_unit = "DOFs/ms"
    else:
        throughput_unit = f"DOFs/{time_unit}"
    
    plt.ylabel(f'Throughput ({throughput_unit})', fontsize=alfs)
    plt.xlabel(xlabel, fontsize=alfs)
    ax = plt.gca()
    ax.tick_params(axis='x', labelsize=alfs)
    ax.tick_params(axis='y', labelsize=alfs)
    ax.xaxis.set_major_locator(MaxNLocator(integer=True, prune='both'))
    plt.ylim(bottom=0.0)
    plt.grid(True)
    plt.tight_layout()
    save_and_show_plot(f"throughput_{agg_str}{savefig}")

def check_mode_exact_match(mode, word):
    # Split the mode string into parts separated by '+'
    parts = mode.split('+')

    # Check if the word exactly matches any of the parts
    return word in parts

def get_legend_name(source, legend_names):
    """Get legend name for a source, using custom mapping if available."""
    #return legend_names.get(source, str(source))
    return f"${legend_names.get(source, str(source))}$"

def main():
    # List of pre-defined labels
    labels = {'rows': "Number of rows",
              'nonzeros': "Number of nonzeros",
              'entry': "Linear system number",
              'nranks': "Number of MPI ranks"}

    # List of pre-defined modes:
    mode_choices = ('iters', 'times', 'iters-and-times', 'setup', 'solve', 'total', 'throughput')

    # Parser for plus-separated multiple modes, e.g., "setup+solve"
    def parse_modes(value):
        parts = value.split('+')
        invalid = [p for p in parts if p not in mode_choices]
        if invalid:
            raise argparse.ArgumentTypeError(f"Invalid mode(s): {', '.join(invalid)}. Valid: {', '.join(mode_choices)}")
        return value

    # Set up argument parser
    parser = argparse.ArgumentParser(description="Parse the Statistics Summary produced by hypredrive")
    parser.add_argument("-f", "--filename", type=str, nargs="+", required=True, help="Path to the log file")
    parser.add_argument("-e", "--exclude", type=int, nargs="+", default=[], help="Exclude certain entries from the statistics")
    parser.add_argument("-m", "--mode", type=parse_modes, default='iters-and-times', help="What information to plot; combine multiple with '+' (e.g., 'setup+solve')")
    parser.add_argument("-t", "--xtype", type=str, default='entry', choices=labels.keys(), help="Variable type for the abscissa")
    parser.add_argument("-l", "--xlabel", type=str, default=None, help="Label for the abscissa")
    parser.add_argument("-s", "--savefig", default=None, help="Save figure(s) given this name suffix")
    parser.add_argument("-c", "--cumulative", action='store_true', help='Plot cumulative quantities')
    parser.add_argument("-u", "--use_title", action='store_true', help='Show title in plots')
    parser.add_argument("-ls", "--linestyle", type=str, default='auto', choices=['auto', '-', '--', '-.', ':', 'none'], help="Line style for plots; 'none' draws markers only; 'auto' preserves defaults")
    parser.add_argument("-ms", "--markersize", type=float, default=None, help="Marker size (points); defaults to Matplotlib rcParams")
    parser.add_argument("-ll", "--legend-labels", type=str, nargs="+", default=None, help="Custom legend labels for each input file (must match number of files)")
    parser.add_argument("-v", "--verbose", action='count', default=0, help='Increase verbosity (-v=INFO, -vv=DEBUG)')

    # Parse arguments
    args = parser.parse_args()

    # Configure logging level based on verbosity
    log_level = logging.WARNING
    if args.verbose == 1:
        log_level = logging.INFO
    elif args.verbose >= 2:
        log_level = logging.DEBUG
    logging.basicConfig(level=log_level, format='%(levelname)s: %(message)s')
    # Suppress noisy third-party DEBUG logs (e.g., Matplotlib font manager, PIL PNG plugin)
    for noisy_logger in (
        'matplotlib',
        'matplotlib.font_manager',
        'PIL',
        'PIL.PngImagePlugin',
        'fontTools'
    ):
        logging.getLogger(noisy_logger).setLevel(logging.WARNING)
    logger.debug(f"Arguments parsed: {vars(args) = }")

    # Create label mapping from source filenames to custom labels
    label_map = {}
    if args.legend_labels:
        if len(args.legend_labels) != len(args.filename):
            raise ValueError(f"Number of legend labels ({len(args.legend_labels)}) must match number of files ({len(args.filename)})")
        for filename, label in zip(args.filename, args.legend_labels):
            source_key = os.path.basename(filename)
            label_map[source_key] = label
        logger.debug(f"Label mapping: {label_map = }")

    # Parse the statistics summary
    data = []
    for idx, filename in enumerate(args.filename):
        # Use custom label if provided, otherwise generate a unique label
        if args.legend_labels and idx < len(args.legend_labels):
            source_label = args.legend_labels[idx]
        elif len(args.filename) > 1:
            # If multiple files, use a shortened path to distinguish them
            # Try to use a meaningful part of the path (e.g., parent directory)
            path_parts = os.path.normpath(filename).split(os.sep)
            if len(path_parts) > 1:
                # Use parent directory + filename if available
                source_label = os.path.join(path_parts[-2], path_parts[-1])
            else:
                source_label = filename
        else:
            # Single file: use basename
            source_label = os.path.basename(filename)
        
        series_list, time_unit = parse_statistics_summary(filename, args.exclude, source_label)
        data.extend(series_list)
    num_input_files  = len(args.filename)
    num_data_entries = len(data)
    logger.info(f"Parsed {num_input_files = }")
    logger.info(f"Found {num_data_entries = }")

    # Assemble all series into a single DataFrame
    df = pd.concat(data, axis=1).T.reset_index(drop=True)
<<<<<<< HEAD

    # Apply custom labels to the DataFrame if provided
=======
    
    # Note: Custom labels are now applied during parsing, so label_map is no longer needed here
    # But we keep it for backward compatibility if someone passes both --legend-labels and expects mapping
>>>>>>> 2c638915
    if label_map:
        df['source'] = df['source'].map(lambda x: label_map.get(x, x))

    # Explicitly specify data types for each column
    # Use nullable integer types (Int64) for columns that can have None values
    data_types = {
        'entry':    'int',
        'nranks':   'int',
        'rows':     'Int64',  # Nullable integer type
        'nonzeros': 'Int64',  # Nullable integer type
        'build':    'float',
        'setup':    'float',
        'solve':    'float',
        'total':    'float',
        'resnorm':  'float',
        'iters':    'int'
    }

    # Convert data types
    df = df.astype(data_types)

    # Create legend name mapping
    legend_names = {}
    if args.names:
        if len(args.names) != len(args.filename):
            raise ValueError(f"Number of legend names ({len(args.names)}) must match number of input files ({len(args.filename)})")
        # Map source (basename of filename) to custom legend name
        for filename, legend_name in zip(args.filename, args.names):
            source = os.path.basename(filename)
            legend_names[source] = legend_name
        logger.info(f"Using custom legend names: {legend_names}")
    else:
        # No custom names provided, will use source filenames
        logger.debug("Using default legend names (source filenames)")

    # Update label
    xlabel = args.xlabel if args.xlabel else labels[args.xtype]

    # Optional DataFrame logging
    if args.verbose >= 2:
        logger.debug(f"DataFrame contents:\n{df.to_string(index=False)}")
    if args.verbose >= 1:
        logger.info(f"Sum total time: {df['total'].sum() = }")

    # Update savefig string
    savefig = args.savefig if args.savefig != "." else f"{(args.filename)[0].split('.')[0]}.png"

    # Produce plots
    if check_mode_exact_match(args.mode, 'iters'):
        plot_iterations(df, args.cumulative, args.xtype, xlabel, args.use_title, savefig, args.linestyle, args.markersize, legend_names)

    if check_mode_exact_match(args.mode, 'times'):
        plot_times(df, args.cumulative, args.xtype, xlabel, time_unit, args.use_title, savefig, args.linestyle, args.markersize, legend_names)

    if check_mode_exact_match(args.mode, 'iters-and-times'):
        plot_iters_times(df, args.cumulative, args.xtype, xlabel, time_unit, args.use_title, savefig, args.linestyle, args.markersize, legend_names)

    if check_mode_exact_match(args.mode, 'setup'):
        plot_time_metric(df, args.cumulative, args.xtype, xlabel, time_unit, 'setup', args.use_title, savefig, args.linestyle, args.markersize, legend_names)

    if check_mode_exact_match(args.mode, 'solve'):
        plot_time_metric(df, args.cumulative, args.xtype, xlabel, time_unit, 'solve', args.use_title, savefig, args.linestyle, args.markersize, legend_names)

    if check_mode_exact_match(args.mode, 'total'):
        plot_time_metric(df, args.cumulative, args.xtype, xlabel, time_unit, 'total', args.use_title, savefig, args.linestyle, args.markersize, legend_names)

    if check_mode_exact_match(args.mode, 'throughput'):
        plot_throughput(df, args.cumulative, args.xtype, xlabel, time_unit, args.use_title, savefig, args.linestyle, args.markersize)

if __name__ == "__main__":
    main()<|MERGE_RESOLUTION|>--- conflicted
+++ resolved
@@ -26,7 +26,7 @@
 def parse_statistics_summary(filename, exclude, source_label=None):
     """
     Parse statistics from a log file.
-    
+
     Args:
         filename: Path to the log file
         exclude: List of entry numbers to exclude
@@ -493,7 +493,7 @@
     # Handle None values in rows column and zero/negative time values
     df_with_throughput = df.copy()
     df_with_throughput['throughput'] = df_with_throughput.apply(
-        lambda row: row['rows'] / row['total'] if (pd.notna(row['rows']) and row['rows'] > 0 and 
+        lambda row: row['rows'] / row['total'] if (pd.notna(row['rows']) and row['rows'] > 0 and
                                                     pd.notna(row['total']) and row['total'] > 0) else None,
         axis=1
     )
@@ -534,7 +534,7 @@
     if use_title:
         prefix = 'Cumulative ' if cumulative else ''
         plt.title(f'{prefix}Throughput (DOFs/s) vs {xlabel}', fontsize=tfs, fontweight='bold')
-    
+
     # Format y-axis label based on time unit
     if time_unit == "[s]":
         throughput_unit = "DOFs/s"
@@ -542,7 +542,7 @@
         throughput_unit = "DOFs/ms"
     else:
         throughput_unit = f"DOFs/{time_unit}"
-    
+
     plt.ylabel(f'Throughput ({throughput_unit})', fontsize=alfs)
     plt.xlabel(xlabel, fontsize=alfs)
     ax = plt.gca()
@@ -648,7 +648,7 @@
         else:
             # Single file: use basename
             source_label = os.path.basename(filename)
-        
+
         series_list, time_unit = parse_statistics_summary(filename, args.exclude, source_label)
         data.extend(series_list)
     num_input_files  = len(args.filename)
@@ -658,14 +658,9 @@
 
     # Assemble all series into a single DataFrame
     df = pd.concat(data, axis=1).T.reset_index(drop=True)
-<<<<<<< HEAD
-
-    # Apply custom labels to the DataFrame if provided
-=======
-    
+
     # Note: Custom labels are now applied during parsing, so label_map is no longer needed here
     # But we keep it for backward compatibility if someone passes both --legend-labels and expects mapping
->>>>>>> 2c638915
     if label_map:
         df['source'] = df['source'].map(lambda x: label_map.get(x, x))
 
