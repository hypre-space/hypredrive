#!/usr/bin/env python3
#/******************************************************************************
#* Copyright (c) 2024 Lawrence Livermore National Security, LLC and other
#* HYPRE Project Developers. See the top-level COPYRIGHT file for details.
#*
#* SPDX-License-Identifier: MIT
#******************************************************************************/

import re
import os
import pandas as pd
import argparse
import logging
import matplotlib.pyplot as plt
from matplotlib.ticker import MaxNLocator
from itertools import combinations

# Global variables
fgs  = (10, 6)       # Figure size
tfs  = 18            # Title font size
alfs = 14            # Axis label font size
lgfs = 14            # Legends font size

logger = logging.getLogger(__name__)

def parse_statistics_summary(filename, exclude):
    logger.info(f"Parsing statistics from {filename = }")
    # Initialize an empty string to hold the current section being processed
    target_section = ""
    data = []
    rows = []
    nonzeros = []

    # Regular expressions to extract statistics and auxiliary data
    start_pattern = re.compile(r"\+\-+\+\-+\+\-+\+\-+\+\-+\+\-+\+")
    end_pattern   = re.compile(r"\+\-+\+\-+\+\-+\+\-+\+\-+\+\-+\+")
    data_pattern  = re.compile(
        r"\|\s+(\d+)\s+\|\s+(\d+\.\d+)\s+\|\s+(\d+\.\d+)\s+\|\s+(\d+\.\d+)\s+\|\s+(\d+\.\d+e[+-]\d+)\s+\|\s+(\d+)\s+\|"
    )
    rows_and_nonzeros_pattern = re.compile(
        r"Solving linear system #\d+ with (\d+) rows and (\d+) nonzeros..."
    )
    mpi_rank_pattern = re.compile(r"Running on (\d+) MPI rank[s]?")
    time_unit_pattern = re.compile(r"\s*use_millisec:\s*(\S+)")

    statistics_found = False
    time_unit = "[s]"
    nranks = 1
    with open(filename, 'r') as fn:
        for line in fn:
            if match := time_unit_pattern.match(line):
                if match.group(1) in ("on", "1", "true", "y", "yes"):
                    time_unit = "[ms]"
                else:
                    time_unit = "[s]"

            if mpi_rank_match := mpi_rank_pattern.match(line):
                nranks = int(mpi_rank_match.group(1))
                logger.debug(f"Detected MPI ranks: {nranks = }")
                continue

            if rows_nonzeros_match := rows_and_nonzeros_pattern.match(line):
                rows.append(int(rows_nonzeros_match.group(1)))
                nonzeros.append(int(rows_nonzeros_match.group(2)))
                continue

            if start_pattern.match(line):
                statistics_found = True
                target_section = line
                continue

            elif target_section and end_pattern.match(line):
                break  # End of the statistics summary table

            elif target_section:
                data.extend(data_pattern.findall(line))

    if not data:
        raise ValueError(f"Data info not found in {filename = } ")

    if not statistics_found:
        raise ValueError(f"Statistics info not found in {filename = } ")

    # Create a series for each log file entry
    series_list = []
    for i, row in enumerate(data):
        entry_num = int(row[0])
        if entry_num is not None and entry_num in exclude:
            continue

        entry_data = {
            'entry': int(row[0]),
            'source': os.path.basename(filename),
            'nranks': int(nranks),
            'rows': int(rows[i]) if i < len(rows) else None,
            'nonzeros': int(nonzeros[i]) if i < len(nonzeros) else None,
            'build': float(row[1]),
            'setup': float(row[2]),
            'solve': float(row[3]),
            'total': float(row[2]) + float(row[3]),
            'resnorm': float(row[4]),
            'iters': int(row[5])
        }
        series = pd.Series(entry_data, name=f'log_{filename}_entry_{row[0]}')
        series_list.append(series)

    logger.debug(f"Parsed {len(series_list) = } entries from {filename = } (time_unit={time_unit}, nranks={nranks})")
    return series_list, time_unit

def save_and_show_plot(savefig=None):
    """
    Saves the plot to a file with appropriate DPI settings for bitmap formats and always displays the plot.

    Parameters:
    - savefig (str, optional): File path to save the figure to. If provided, the plot is saved.
    """
    if savefig and savefig[-4:] != "None":
        # Determine the format from the file extension
        file_extension = savefig.split('.')[-1].lower()
        if file_extension in ['png', 'jpg', 'jpeg', 'bmp']:
            dpi = 600
        else:
            dpi = None  # Use default for non-bitmap formats or vector graphics

        logger.info(f"Saving figure: {savefig = } ...")
        plt.savefig(savefig, dpi=dpi)  # Save the figure with the appropriate DPI

    # Always display the plot regardless of saving
    plt.show()
    plt.close()

def plot_iterations(df, cumulative, xtype, xlabel, use_title=False, savefig=None, linestyle='auto', markersize=None, legend_names=None):
    """
    Plots iteration counts as a function of a specified column in the DataFrame.

    Parameters:
    - df (pandas.DataFrame): DataFrame containing the log data. It must include columns specified by 'xtype' and 'iters'.
    - cumulative (boolean): Plot cumulative sums of the quantities if True.
    - xtype (str): Column name in 'df' to use as the x-axis for the plot.
    - xlabel (str): Label for the x-axis.
    - use_title (boolean, optional): Turn on figure's title.
    - savefig (str, optional): File path to save the figure to. If not provided, the plot is displayed.

    Globals:
    - fgs (tuple): Figure size for the plot.
    - tfs (int): Font size for the title.
    - alfs (int): Font size for the axis labels.

    The function does not return anything but displays a plot.
    """

    # Determine grouping by source (if present)
    has_source = 'source' in df.columns
    sources = df['source'].unique().tolist() if has_source else []
    multiple_sources = has_source and len(sources) > 1

    agg_str = "agg_" if cumulative else ''

    logger.debug(f"Plotting iterations (cumulative={cumulative}, xtype={xtype})")
    # Plot figure
    plt.figure(figsize=fgs)

    # Resolve marker size to a concrete value to avoid passing None
    ms = markersize if markersize is not None else plt.rcParams['lines.markersize']

    def resolve_ls(user_ls, default_ls='-'):
        if user_ls == 'auto':
            return default_ls
        if user_ls == 'none':
            return 'None'
        return user_ls

    if multiple_sources:
        for src in sources:
            grp = df[df['source'] == src].sort_values(by=xtype)
            y = grp['iters'].cumsum() if cumulative else grp['iters']
            ls = resolve_ls(linestyle, '-')
            legend_name = get_legend_name(src, legend_names or {})
            plt.plot(grp[xtype], y, marker='o', linestyle=ls, markersize=ms, label=legend_name)
    else:
        grp = df.sort_values(by=xtype)
        y = grp['iters'].cumsum() if cumulative else grp['iters']
        ls = resolve_ls(linestyle, '-')
        legend_name = legend_names[sources[0]]
        plt.plot(grp[xtype], y, marker='o', linestyle=ls, markersize=ms, label=legend_name)

    plt.legend(loc="best", fontsize=lgfs)
    if use_title:
        prefix = 'Cumulative ' if cumulative else ''
        plt.title(f'{prefix}Linear solver iterations vs {xlabel}', fontsize=tfs, fontweight='bold')
    plt.ylabel('Iterations', fontsize=alfs)
    plt.xlabel(xlabel, fontsize=alfs)
    plt.ylim(bottom=0.0)
    ax = plt.gca()
    ax.tick_params(axis='x', labelsize=alfs)
    ax.tick_params(axis='y', labelsize=alfs)
    # Use an integer tick locator with pruning to avoid bloated labels
    try:
        ax.xaxis.set_major_locator(MaxNLocator(integer=True, prune='both'))
    except Exception:
        pass
    plt.grid(True)
    plt.tight_layout()
    save_and_show_plot(f"iters_{agg_str}{savefig}")

def plot_times(df, cumulative, xtype, xlabel, time_unit, use_title=False, savefig=None, linestyle='auto', markersize=None, legend_names=None):
    """
    Plots setup and solve times, as well as their total, as a function of a specified column in the DataFrame.

    Parameters:
    - df (pandas.DataFrame): DataFrame containing the log data with 'setup' and 'solve' times among its columns.
    - cumulative (boolean): Plot cumulative sums of the quantities if True.
    - xtype (str): Column name in 'df' to use as the x-axis for the plot.
    - xlabel (str): Label for the x-axis.
    - time_unit (str): Unit used for time in the y-axis
    - use_title (boolean, optional): Turn on figure's title.
    - savefig (str, optional): File path to save the figure to. If not provided, the plot is displayed.

    Globals:
    - fgs (tuple): Figure size for the plot.
    - tfs (int): Font size for the title.
    - alfs (int): Font size for the axis labels.
    - lgfs (int): Font size for the legend.

    The plot includes three lines representing the 'setup' time, 'solve' time, and their total time for each entry in
    the DataFrame, as determined by the xtype column. The function does not return anything but displays the plot.
    """

    # Determine grouping by source (if present)
    has_source = 'source' in df.columns
    sources = df['source'].unique().tolist() if has_source else []
    multiple_sources = has_source and len(sources) > 1

    agg_str = "agg_" if cumulative else ''

    logger.debug(f"Plotting times (cumulative={cumulative}, xtype={xtype})")
    # Plot figure
    plt.figure(figsize=fgs)

    # Resolve marker size
    ms = markersize if markersize is not None else plt.rcParams['lines.markersize']

    def resolve_ls(user_ls, default_ls='-'):
        if user_ls == 'auto':
            return default_ls
        if user_ls == 'none':
            return 'None'
        return user_ls

    if multiple_sources:
        for src in sources:
            grp = df[df['source'] == src].sort_values(by=xtype)
            setup_data = grp['setup'].cumsum() if cumulative else grp['setup']
            solve_data = grp['solve'].cumsum() if cumulative else grp['solve']
            total_data = grp['total'].cumsum() if cumulative else grp['total']
            ls = resolve_ls(linestyle, '-')
            legend_name = get_legend_name(src, legend_names or {})
            plt.plot(grp[xtype], setup_data, marker='o', linestyle=ls, markersize=ms, label=f"Setup ({legend_name})")
            plt.plot(grp[xtype], solve_data, marker='o', linestyle=ls, markersize=ms, label=f"Solve ({legend_name})")
            plt.plot(grp[xtype], total_data, marker='o', linestyle=ls, markersize=ms, label=f"Total ({legend_name})")
        plt.legend(loc="best", fontsize=lgfs)
    else:
        grp = df.sort_values(by=xtype)
        setup_data = grp['setup'].cumsum() if cumulative else grp['setup']
        solve_data = grp['solve'].cumsum() if cumulative else grp['solve']
        total_data = grp['total'].cumsum() if cumulative else grp['total']
        ls = resolve_ls(linestyle, '-')
        plt.plot(grp[xtype], setup_data, marker='o', linestyle=ls, markersize=ms, label="Setup")
        plt.plot(grp[xtype], solve_data, marker='o', linestyle=ls, markersize=ms, label="Solve")
        plt.plot(grp[xtype], total_data, marker='o', linestyle=ls, markersize=ms, label="Total")
        plt.legend(loc="best", fontsize=lgfs)

    if use_title:
        prefix = 'Cumulative ' if cumulative else ''
        plt.title(f'{prefix}Linear solver times vs {xlabel}', fontsize=tfs, fontweight='bold')
    plt.ylabel(f'Times {time_unit}', fontsize=alfs)
    plt.xlabel(xlabel, fontsize=alfs)
    plt.tick_params(axis='x', labelsize=alfs)
    plt.tick_params(axis='y', labelsize=alfs)
    ax = plt.gca()
    ax.xaxis.set_major_locator(MaxNLocator(integer=True, prune='both'))
    plt.ylim(bottom=0.0)
    plt.grid(True)
    plt.tight_layout()
    save_and_show_plot(f"times_{agg_str}{savefig}")

def plot_time_metric(df, cumulative, xtype, xlabel, time_unit, metric, use_title=False, savefig=None, linestyle='auto', markersize=None, legend_names=None):
    """
    Plots a single time metric (one of 'setup', 'solve', 'total') across entries and files.
    Groups by 'source' when multiple input files are provided.
    """
    if metric not in ('setup', 'solve', 'total'):
        raise ValueError(f"Unsupported metric: {metric}")

    has_source = 'source' in df.columns
    sources = df['source'].unique().tolist() if has_source else []
    multiple_sources = has_source and len(sources) > 1

    agg_str = "agg_" if cumulative else ''
    ms = markersize if markersize is not None else plt.rcParams['lines.markersize']

    def resolve_ls(user_ls, default_ls='-'):
        if user_ls == 'auto':
            return default_ls
        if user_ls == 'none':
            return 'None'
        return user_ls

    logger.debug(f"Plotting metric '{metric}' (cumulative={cumulative}, xtype={xtype})")
    plt.figure(figsize=fgs)

    if multiple_sources:
        for src in sources:
            grp = df[df['source'] == src].sort_values(by=xtype)
            y = grp[metric].cumsum() if cumulative else grp[metric]
            ls = resolve_ls(linestyle, '-')
            legend_name = get_legend_name(src, legend_names or {})
            plt.plot(grp[xtype], y, marker='o', linestyle=ls, markersize=ms, label=f"{metric.capitalize()} ({legend_name})")
        plt.legend(loc="best", fontsize=lgfs)
    else:
        grp = df.sort_values(by=xtype)
        y = grp[metric].cumsum() if cumulative else grp[metric]
        ls = resolve_ls(linestyle, '-')
        plt.plot(grp[xtype], y, marker='o', linestyle=ls, markersize=ms, label=f"{metric.capitalize()}")
        plt.legend(loc="best", fontsize=lgfs)

    if use_title:
        prefix = 'Cumulative ' if cumulative else ''
        plt.title(f"{prefix}{metric.capitalize()} time vs {xlabel}", fontsize=tfs, fontweight='bold')
    plt.ylabel(f"Times {time_unit}", fontsize=alfs)
    plt.xlabel(xlabel, fontsize=alfs)
    ax = plt.gca()
    ax.tick_params(axis='x', labelsize=alfs)
    ax.tick_params(axis='y', labelsize=alfs)
    ax.xaxis.set_major_locator(MaxNLocator(integer=True, prune='both'))
    plt.ylim(bottom=0.0)
    plt.grid(True)
    plt.tight_layout()
    save_and_show_plot(f"{metric}_{agg_str}{savefig}")

def plot_iters_times(df, cumulative, xtype, xlabel, time_unit, use_title=False, savefig=None, linestyle='auto', markersize=None, legend_names=None):
    """
    Plots setup and solve times, as well as iteration counts, as a function of a specified column in the DataFrame.
    Setup and solve times are plotted on the primary Y-axis, while iteration counts are plotted on a secondary Y-axis.

    Parameters:
    - df (pandas.DataFrame): DataFrame containing the log data with 'setup', 'solve', and 'iters' among its columns.
    - cumulative (boolean): Plot cumulative sums of the quantities if True.
    - xtype (str): Column name in 'df' to use as the x-axis for the plot.
    - xlabel (str): Label for the x-axis.
    - time_unit (str): Unit used for time in the y-axis
    - use_title (boolean, optional): Turn on figure's title.
    - savefig (str, optional): File path to save the figure to. If not provided, the plot is displayed.

    Globals:
    - fgs (tuple): Figure size for the plot. Must be defined elsewhere in the global scope.
    - tfs (int): Font size for the title. Must be defined elsewhere in the global scope.
    - alfs (int): Font size for the axis labels. Must be defined elsewhere in the global scope.
    - lgfs (int): Font size for the legend. Must be defined elsewhere in the global scope.

    The plot includes lines representing the 'setup' and 'solve' times on the primary Y-axis, and 'iters' on the secondary Y-axis.
    The function does not return anything but displays the plot.
    """
    logger.debug(f"Plotting iters-and-times (cumulative={cumulative}, xtype={xtype})")
    fig, ax1 = plt.subplots(figsize=fgs)

    # Determine grouping by source (if present)
    has_source = 'source' in df.columns
    sources = df['source'].unique().tolist() if has_source else []
    multiple_sources = has_source and len(sources) > 1

    agg_str = "agg_" if cumulative else ''

    # Plot setup and solve times on the primary Y-axis
    ax1.set_xlabel(xlabel, fontsize=alfs)
    ax1.set_ylabel(f'Times {time_unit}', fontsize=alfs)
    ax1.tick_params(axis='y', labelsize=alfs)
    ax1.tick_params(axis='x', labelsize=alfs)
    ax1.xaxis.set_major_locator(MaxNLocator(integer=True, prune='both'))

    # Secondary Y-axis for iteration counts
    ax2 = ax1.twinx()
    ax2.set_ylabel('Iterations', fontsize=alfs)
    ax2.tick_params(axis='y', labelsize=alfs)

    lines = []
    labels = []

    # Resolve marker size
    ms = markersize if markersize is not None else plt.rcParams['lines.markersize']

    def resolve_ls(user_ls, default_ls='-'):
        if user_ls == 'auto':
            return default_ls
        if user_ls == 'none':
            return 'None'
        return user_ls

    if multiple_sources:
        max_iters = 0
        for src in sources:
            grp = df[df['source'] == src].sort_values(by=xtype)
            setup_data = grp['setup'].cumsum() if cumulative else grp['setup']
            solve_data = grp['solve'].cumsum() if cumulative else grp['solve']
            iters_data = grp['iters'].cumsum() if cumulative else grp['iters']
            ls_main = resolve_ls(linestyle, '-')
            ls_iter = resolve_ls(linestyle, '--')
            legend_name = get_legend_name(src, legend_names or {})
            l1, = ax1.plot(grp[xtype], setup_data, marker='o', linestyle=ls_main, markersize=ms, label=f"Setup ({legend_name})")
            l2, = ax1.plot(grp[xtype], solve_data, marker='o', linestyle=ls_main, markersize=ms, alpha=0.7, label=f"Solve ({legend_name})")
            l3, = ax2.plot(grp[xtype], iters_data, marker='o', linestyle=ls_iter, markersize=ms, label=f"Iterations ({legend_name})")

            lines.extend([l1, l2, l3])
            labels.extend([l.get_label() for l in (l1, l2, l3)])
            max_iters = max(max_iters, max(iters_data) if len(iters_data) else 0)

        ax2.set_ylim(bottom=0, top=max_iters * 2.0 if max_iters > 0 else 1)
    else:
        grp = df.sort_values(by=xtype)
        setup_data = grp['setup'].cumsum() if cumulative else grp['setup']
        solve_data = grp['solve'].cumsum() if cumulative else grp['solve']
        iters_data = grp['iters'].cumsum() if cumulative else grp['iters']

        ls_main = resolve_ls(linestyle, '-')
        ls_iter = resolve_ls(linestyle, '--')
        l1, = ax1.plot(grp[xtype], setup_data, marker='o', linestyle=ls_main, markersize=ms, color='#E69F00', label="Setup")
        l2, = ax1.plot(grp[xtype], solve_data, marker='o', linestyle=ls_main, markersize=ms, color='#009E73', label="Solve", alpha=0.5)
        l3, = ax2.plot(grp[xtype], iters_data, marker='o', linestyle=ls_iter, markersize=ms, color='#0072B2', label="Iterations")

        lines  = [l1, l2, l3]
        labels = [line.get_label() for line in lines]
        ax2.set_ylim(bottom=0, top=max(iters_data)*2.0 if len(iters_data) else 1)

    if use_title:
        prefix = 'Cumulative ' if cumulative else ''
        plt.title(f'{prefix}Linear solver data vs {xlabel}', fontsize=tfs, fontweight='bold')

    lg = ax2.legend(lines, labels, loc="best", fontsize=lgfs)
    lg.set_zorder(100)

    fig.tight_layout()
    plt.grid(True, which='both', axis='both', linestyle='--', linewidth=0.5, zorder=0)
    save_and_show_plot(f"iters_times_{agg_str}{savefig}")

def check_mode_exact_match(mode, word):
    # Split the mode string into parts separated by '+'
    parts = mode.split('+')

    # Check if the word exactly matches any of the parts
    return word in parts

def get_legend_name(source, legend_names):
    """Get legend name for a source, using custom mapping if available."""
    #return legend_names.get(source, str(source))
    return f"${legend_names.get(source, str(source))}$"

def main():
    # List of pre-defined labels
    labels = {'rows': "Number of rows",
              'nonzeros': "Number of nonzeros",
              'entry': "Linear system number",
              'nranks': "Number of MPI ranks"}

    # List of pre-defined modes:
    mode_choices = ('iters', 'times', 'iters-and-times', 'setup', 'solve', 'total')

    # Parser for plus-separated multiple modes, e.g., "setup+solve"
    def parse_modes(value):
        parts = value.split('+')
        invalid = [p for p in parts if p not in mode_choices]
        if invalid:
            raise argparse.ArgumentTypeError(f"Invalid mode(s): {', '.join(invalid)}. Valid: {', '.join(mode_choices)}")
        return value

    # Set up argument parser
    parser = argparse.ArgumentParser(description="Parse the Statistics Summary produced by hypredrive")
    parser.add_argument("-f", "--filename", type=str, nargs="+", required=True, help="Path to the log file")
    parser.add_argument("-e", "--exclude", type=int, nargs="+", default=[], help="Exclude certain entries from the statistics")
    parser.add_argument("-m", "--mode", type=parse_modes, default='iters-and-times', help="What information to plot; combine multiple with '+' (e.g., 'setup+solve')")
    parser.add_argument("-t", "--xtype", type=str, default='entry', choices=labels.keys(), help="Variable type for the abscissa")
    parser.add_argument("-l", "--xlabel", type=str, default=None, help="Label for the abscissa")
    parser.add_argument("-s", "--savefig", default=None, help="Save figure(s) given this name suffix")
    parser.add_argument("-c", "--cumulative", action='store_true', help='Plot cumulative quantities')
    parser.add_argument("-u", "--use_title", action='store_true', help='Show title in plots')
<<<<<<< HEAD
    parser.add_argument("--linestyle", type=str, default='auto', choices=['auto', '-', '--', '-.', ':', 'none'], help="Line style for plots; 'none' draws markers only; 'auto' preserves defaults")
    parser.add_argument("--markersize", type=float, default=None, help="Marker size (points); defaults to Matplotlib rcParams")
    parser.add_argument("--names", type=str, nargs="+", default=None, help="Custom legend names for input files (in order); must match number of files")
=======
    parser.add_argument("-ls", "--linestyle", type=str, default='auto', choices=['auto', '-', '--', '-.', ':', 'none'], help="Line style for plots; 'none' draws markers only; 'auto' preserves defaults")
    parser.add_argument("-ms", "--markersize", type=float, default=None, help="Marker size (points); defaults to Matplotlib rcParams")
    parser.add_argument("-ll", "--legend-labels", type=str, nargs="+", default=None, help="Custom legend labels for each input file (must match number of files)")
>>>>>>> 84e809b8
    parser.add_argument("-v", "--verbose", action='count', default=0, help='Increase verbosity (-v=INFO, -vv=DEBUG)')

    # Parse arguments
    args = parser.parse_args()

    # Configure logging level based on verbosity
    log_level = logging.WARNING
    if args.verbose == 1:
        log_level = logging.INFO
    elif args.verbose >= 2:
        log_level = logging.DEBUG
    logging.basicConfig(level=log_level, format='%(levelname)s: %(message)s')
    # Suppress noisy third-party DEBUG logs (e.g., Matplotlib font manager, PIL PNG plugin)
    for noisy_logger in (
        'matplotlib',
        'matplotlib.font_manager',
        'PIL',
        'PIL.PngImagePlugin',
        'fontTools'
    ):
        logging.getLogger(noisy_logger).setLevel(logging.WARNING)
    logger.debug(f"Arguments parsed: {vars(args) = }")

    # Create label mapping from source filenames to custom labels
    label_map = {}
    if args.legend_labels:
        if len(args.legend_labels) != len(args.filename):
            raise ValueError(f"Number of legend labels ({len(args.legend_labels)}) must match number of files ({len(args.filename)})")
        for filename, label in zip(args.filename, args.legend_labels):
            source_key = os.path.basename(filename)
            label_map[source_key] = label
        logger.debug(f"Label mapping: {label_map = }")

    # Parse the statistics summary
    data = []
    for filename in args.filename:
        series_list, time_unit = parse_statistics_summary(filename, args.exclude)
        data.extend(series_list)
    num_input_files  = len(args.filename)
    num_data_entries = len(data)
    logger.info(f"Parsed {num_input_files = }")
    logger.info(f"Found {num_data_entries = }")

    # Assemble all series into a single DataFrame
    df = pd.concat(data, axis=1).T.reset_index(drop=True)
    
    # Apply custom labels to the DataFrame if provided
    if label_map:
        df['source'] = df['source'].map(lambda x: label_map.get(x, x))

    # Explicitly specify data types for each column
    # Use nullable integer types (Int64) for columns that can have None values
    data_types = {
        'entry':    'int',
        'nranks':   'int',
        'rows':     'Int64',  # Nullable integer type
        'nonzeros': 'Int64',  # Nullable integer type
        'build':    'float',
        'setup':    'float',
        'solve':    'float',
        'total':    'float',
        'resnorm':  'float',
        'iters':    'int'
    }

    # Convert data types
    df = df.astype(data_types)

    # Create legend name mapping
    legend_names = {}
    if args.names:
        if len(args.names) != len(args.filename):
            raise ValueError(f"Number of legend names ({len(args.names)}) must match number of input files ({len(args.filename)})")
        # Map source (basename of filename) to custom legend name
        for filename, legend_name in zip(args.filename, args.names):
            source = os.path.basename(filename)
            legend_names[source] = legend_name
        logger.info(f"Using custom legend names: {legend_names}")
    else:
        # No custom names provided, will use source filenames
        logger.debug("Using default legend names (source filenames)")

    # Update label
    xlabel = args.xlabel if args.xlabel else labels[args.xtype]

    # Optional DataFrame logging
    if args.verbose >= 2:
        logger.debug(f"DataFrame contents:\n{df.to_string(index=False)}")
    if args.verbose >= 1:
        logger.info(f"Sum total time: {df['total'].sum() = }")

    # Update savefig string
    savefig = args.savefig if args.savefig != "." else f"{(args.filename)[0].split('.')[0]}.png"

    # Produce plots
    if check_mode_exact_match(args.mode, 'iters'):
        plot_iterations(df, args.cumulative, args.xtype, xlabel, args.use_title, savefig, args.linestyle, args.markersize, legend_names)

    if check_mode_exact_match(args.mode, 'times'):
        plot_times(df, args.cumulative, args.xtype, xlabel, time_unit, args.use_title, savefig, args.linestyle, args.markersize, legend_names)

    if check_mode_exact_match(args.mode, 'iters-and-times'):
        plot_iters_times(df, args.cumulative, args.xtype, xlabel, time_unit, args.use_title, savefig, args.linestyle, args.markersize, legend_names)

    if check_mode_exact_match(args.mode, 'setup'):
        plot_time_metric(df, args.cumulative, args.xtype, xlabel, time_unit, 'setup', args.use_title, savefig, args.linestyle, args.markersize, legend_names)

    if check_mode_exact_match(args.mode, 'solve'):
        plot_time_metric(df, args.cumulative, args.xtype, xlabel, time_unit, 'solve', args.use_title, savefig, args.linestyle, args.markersize, legend_names)

    if check_mode_exact_match(args.mode, 'total'):
        plot_time_metric(df, args.cumulative, args.xtype, xlabel, time_unit, 'total', args.use_title, savefig, args.linestyle, args.markersize, legend_names)

if __name__ == "__main__":
    main()<|MERGE_RESOLUTION|>--- conflicted
+++ resolved
@@ -482,15 +482,9 @@
     parser.add_argument("-s", "--savefig", default=None, help="Save figure(s) given this name suffix")
     parser.add_argument("-c", "--cumulative", action='store_true', help='Plot cumulative quantities')
     parser.add_argument("-u", "--use_title", action='store_true', help='Show title in plots')
-<<<<<<< HEAD
-    parser.add_argument("--linestyle", type=str, default='auto', choices=['auto', '-', '--', '-.', ':', 'none'], help="Line style for plots; 'none' draws markers only; 'auto' preserves defaults")
-    parser.add_argument("--markersize", type=float, default=None, help="Marker size (points); defaults to Matplotlib rcParams")
-    parser.add_argument("--names", type=str, nargs="+", default=None, help="Custom legend names for input files (in order); must match number of files")
-=======
     parser.add_argument("-ls", "--linestyle", type=str, default='auto', choices=['auto', '-', '--', '-.', ':', 'none'], help="Line style for plots; 'none' draws markers only; 'auto' preserves defaults")
     parser.add_argument("-ms", "--markersize", type=float, default=None, help="Marker size (points); defaults to Matplotlib rcParams")
     parser.add_argument("-ll", "--legend-labels", type=str, nargs="+", default=None, help="Custom legend labels for each input file (must match number of files)")
->>>>>>> 84e809b8
     parser.add_argument("-v", "--verbose", action='count', default=0, help='Increase verbosity (-v=INFO, -vv=DEBUG)')
 
     # Parse arguments
@@ -536,7 +530,7 @@
 
     # Assemble all series into a single DataFrame
     df = pd.concat(data, axis=1).T.reset_index(drop=True)
-    
+
     # Apply custom labels to the DataFrame if provided
     if label_map:
         df['source'] = df['source'].map(lambda x: label_map.get(x, x))
